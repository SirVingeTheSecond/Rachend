<project xmlns="http://maven.apache.org/POM/4.0.0" xmlns:xsi="http://www.w3.org/2001/XMLSchema-instance"
         xsi:schemaLocation="http://maven.apache.org/POM/4.0.0 http://maven.apache.org/xsd/maven-4.0.0.xsd">
  <modelVersion>4.0.0</modelVersion>
  <groupId>dk.sdu.sem</groupId>
  <artifactId>Rachend</artifactId>
  <version>1.0-SNAPSHOT</version>
  <packaging>pom</packaging>
  <name>Rachend</name>
  <modules>
    <module>Common</module>
    <module>CommonCollision</module>
    <module>CommonEnemy</module>
    <module>GameEngine</module>
    <module>Player</module>
    <module>Enemy</module>
    <module>Collision</module>
    <module>Physics</module>
    <module>Behavior</module>
    <module>Pathfinding</module>
    <module>Item</module>
    <module>BulletWeapon</module>
    <module>Room</module>
    <module>Level</module>
    <module>UI</module>
<<<<<<< HEAD
      <module>CommonPlayer</module>
      <module>Inventory</module>
      <module>CommonInventory</module>
      <module>CommonHealth</module>
      <module>CommonLevel</module>
=======
    <module>CommonWeapon</module>
    <module>CommonPlayer</module>
    <module>Inventory</module>
    <module>CommonInventory</module>
    <module>CommonItem</module>
    <module>CommonHealth</module>
    <module>CommonLevel</module>
>>>>>>> bf6fe148
  </modules>

  <properties>
    <java>java</java>
    <project.build.sourceEncoding>UTF-8</project.build.sourceEncoding>
    <maven.compiler.source>1.9</maven.compiler.source>
    <maven.compiler.target>1.9</maven.compiler.target>
  </properties>

  <dependencyManagement>
    <dependencies>
      <!-- Add any common dependencies here -->
    </dependencies>
  </dependencyManagement>


  <build>
    <plugins>
      <plugin>
        <artifactId>maven-clean-plugin</artifactId>
        <version>3.2.0</version>
      </plugin>
      <plugin>
        <artifactId>maven-compiler-plugin</artifactId>
        <version>3.10.1</version>
        <configuration>
          <fork>true</fork>
          <release>16</release>
        </configuration>
      </plugin>
      <!-- execute the resulting project -->
      <plugin>
        <groupId>org.codehaus.mojo</groupId>
        <artifactId>exec-maven-plugin</artifactId>
        <version>1.6.0</version>
        <inherited>false</inherited>
        <executions>
          <execution>
            <goals>
              <goal>exec</goal>
            </goals>
          </execution>
        </executions>
        <configuration>
          <executable>${java}</executable>
          <workingDirectory>.</workingDirectory>
          <longModulepath>false</longModulepath>
          <arguments>
            <argument>-Dorg.lwjgl.util.Debug=true</argument>
            <argument>-Djava.library.path=libs</argument>
            <argument>-Djavafx.animation.fullspeed=true</argument>
            <argument>--module-path=mods-mvn</argument>
            <argument>--class-path=libs/*</argument>
            <argument>--module=GameEngine/dk.sdu.sem.gamesystem.Main</argument>
            <argument>--add-modules javafx.graphics</argument>
          </arguments>
        </configuration>
      </plugin>
    </plugins>
  </build>

  <profiles>
    <profile>
      <!-- parent project should delete 'mods-mvn' -->
      <id>parent-project</id>
      <activation>
        <file>
          <missing>src</missing>
        </file>
      </activation>
      <build>
        <plugins>
          <plugin>
            <artifactId>maven-clean-plugin</artifactId>
            <version>3.2.0</version>
            <configuration>
              <filesets>
                <fileset>
                  <directory>mods-mvn</directory>
                </fileset>
                <fileset>
                  <directory>libs</directory>
                </fileset>
              </filesets>
            </configuration>
          </plugin>
        </plugins>
      </build>
    </profile>
    <profile>
      <!-- child projects should copy artifact into 'mods-mvn' -->
      <id>child-project</id>
      <activation>
        <file>
          <exists>src</exists>
        </file>
      </activation>
      <build>
        <plugins>
          <plugin>
            <artifactId>maven-dependency-plugin</artifactId>
            <version>3.4.0</version>
            <executions>
              <execution>
                <id>copy-installed</id>
                <phase>install</phase>
                <goals>
                  <goal>copy</goal>
                </goals>
                <configuration>
                  <artifactItems>
                    <artifactItem>
                      <groupId>${project.groupId}</groupId>
                      <artifactId>${project.artifactId}</artifactId>
                      <version>${project.version}</version>
                      <type>jar</type>
                    </artifactItem>
                  </artifactItems>
                  <outputDirectory>../mods-mvn</outputDirectory>
                </configuration>
              </execution>
            </executions>
          </plugin>
        </plugins>
      </build>
    </profile>
  </profiles>
</project><|MERGE_RESOLUTION|>--- conflicted
+++ resolved
@@ -22,13 +22,6 @@
     <module>Room</module>
     <module>Level</module>
     <module>UI</module>
-<<<<<<< HEAD
-      <module>CommonPlayer</module>
-      <module>Inventory</module>
-      <module>CommonInventory</module>
-      <module>CommonHealth</module>
-      <module>CommonLevel</module>
-=======
     <module>CommonWeapon</module>
     <module>CommonPlayer</module>
     <module>Inventory</module>
@@ -36,7 +29,6 @@
     <module>CommonItem</module>
     <module>CommonHealth</module>
     <module>CommonLevel</module>
->>>>>>> bf6fe148
   </modules>
 
   <properties>
