<project xmlns="http://maven.apache.org/POM/4.0.0" xmlns:xsi="http://www.w3.org/2001/XMLSchema-instance"
         xsi:schemaLocation="http://maven.apache.org/POM/4.0.0 http://maven.apache.org/xsd/maven-4.0.0.xsd">
  <modelVersion>4.0.0</modelVersion>
  <groupId>dk.sdu.sem</groupId>
  <artifactId>Rachend</artifactId>
  <version>1.0-SNAPSHOT</version>
  <packaging>pom</packaging>
  <name>Rachend</name>
  <modules>
    <module>Behavior</module>
    <module>BulletWeapon</module>
    <module>Collision</module>
    <module>Common</module>
    <module>CommonCollision</module>
    <module>CommonEnemy</module>
    <module>CommonInventory</module>
    <module>CommonItem</module>
    <module>CommonLevel</module>
    <module>CommonPlayer</module>
    <module>CommonStats</module>
    <module>CommonTilemap</module>
    <module>CommonWeapon</module>
    <module>Enemy</module>
    <module>GameEngine</module>
    <module>Inventory</module>
    <module>Item</module>
    <module>Level</module>
    <module>Pathfinding</module>
    <module>Physics</module>
    <module>Player</module>
    <module>Room</module>
    <module>UI</module>
    <module>Props</module>
    <module>DamageNumbers</module>
    <module>Particles</module>
    <module>DashAbility</module>
<<<<<<< HEAD
    <module>Difficulty</module>
=======
    <module>Boss</module>
>>>>>>> 9881f48d
  </modules>

  <properties>
    <java>java</java>
    <project.build.sourceEncoding>UTF-8</project.build.sourceEncoding>
    <maven.compiler.source>1.9</maven.compiler.source>
    <maven.compiler.target>1.9</maven.compiler.target>
  </properties>

  <dependencyManagement>
    <dependencies>
      <!-- Add any common dependencies here -->
    </dependencies>
  </dependencyManagement>


  <build>
    <plugins>
      <plugin>
        <artifactId>maven-clean-plugin</artifactId>
        <version>3.2.0</version>
      </plugin>
      <plugin>
        <artifactId>maven-compiler-plugin</artifactId>
        <version>3.10.1</version>
        <configuration>
          <fork>true</fork>
          <release>16</release>
        </configuration>
      </plugin>
      <!-- execute the resulting project -->
      <plugin>
        <groupId>org.codehaus.mojo</groupId>
        <artifactId>exec-maven-plugin</artifactId>
        <version>1.6.0</version>
        <inherited>false</inherited>
        <executions>
          <execution>
            <goals>
              <goal>exec</goal>
            </goals>
          </execution>
        </executions>
        <configuration>
          <executable>${java}</executable>
          <workingDirectory>.</workingDirectory>
          <longModulepath>false</longModulepath>
          <arguments>
            <argument>-Dorg.lwjgl.util.Debug=true</argument>
            <argument>-Djava.library.path=libs</argument>
            <argument>-Djavafx.animation.fullspeed=false</argument>
            <argument>--module-path=mods-mvn</argument>
            <argument>-agentlib:jdwp=transport=dt_socket,server=y,suspend=y,address=127.0.0.1:8000</argument>
            <argument>--class-path=libs/*</argument>
            <argument>--module=GameEngine/dk.sdu.sem.gamesystem.Main</argument>
            <argument>--add-modules javafx.graphics</argument>
            <argument>--loggers=l</argument>
          </arguments>
        </configuration>
      </plugin>
    </plugins>
  </build>

  <profiles>
    <profile>
      <!-- parent project should delete 'mods-mvn' -->
      <id>parent-project</id>
      <activation>
        <file>
          <missing>src</missing>
        </file>
      </activation>
      <build>
        <plugins>
          <plugin>
            <artifactId>maven-clean-plugin</artifactId>
            <version>3.2.0</version>
            <configuration>
              <filesets>
                <fileset>
                  <directory>mods-mvn</directory>
                </fileset>
                <fileset>
                  <directory>libs</directory>
                </fileset>
              </filesets>
            </configuration>
          </plugin>
        </plugins>
      </build>
    </profile>
    <profile>
      <!-- child projects should copy artifact into 'mods-mvn' -->
      <id>child-project</id>
      <activation>
        <file>
          <exists>src</exists>
        </file>
      </activation>
      <build>
        <plugins>
          <plugin>
            <artifactId>maven-dependency-plugin</artifactId>
            <version>3.4.0</version>
            <executions>
              <execution>
                <id>copy-installed</id>
                <phase>install</phase>
                <goals>
                  <goal>copy</goal>
                </goals>
                <configuration>
                  <artifactItems>
                    <artifactItem>
                      <groupId>${project.groupId}</groupId>
                      <artifactId>${project.artifactId}</artifactId>
                      <version>${project.version}</version>
                      <type>jar</type>
                    </artifactItem>
                  </artifactItems>
                  <outputDirectory>../mods-mvn</outputDirectory>
                </configuration>
              </execution>
            </executions>
          </plugin>
        </plugins>
      </build>
    </profile>
  </profiles>
</project><|MERGE_RESOLUTION|>--- conflicted
+++ resolved
@@ -34,11 +34,8 @@
     <module>DamageNumbers</module>
     <module>Particles</module>
     <module>DashAbility</module>
-<<<<<<< HEAD
     <module>Difficulty</module>
-=======
     <module>Boss</module>
->>>>>>> 9881f48d
   </modules>
 
   <properties>
