--- conflicted
+++ resolved
@@ -23,8 +23,6 @@
             <version>1.0-SNAPSHOT</version>
             <scope>compile</scope>
         </dependency>
-<<<<<<< HEAD
-=======
         <dependency>
             <groupId>dk.sdu.sem</groupId>
             <artifactId>GameEngine</artifactId>
@@ -43,7 +41,6 @@
             <version>1.0-SNAPSHOT</version>
             <scope>compile</scope>
         </dependency>
->>>>>>> bf6fe148
     </dependencies>
 
 </project>