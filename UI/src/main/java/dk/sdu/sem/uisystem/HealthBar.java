package dk.sdu.sem.uisystem;

import dk.sdu.sem.commonsystem.NodeManager;
import dk.sdu.sem.gamesystem.Time;
import dk.sdu.sem.gamesystem.assets.AssetFacade;
import dk.sdu.sem.gamesystem.assets.providers.IAssetProvider;
import dk.sdu.sem.gamesystem.rendering.Sprite;
import dk.sdu.sem.gamesystem.rendering.SpriteAnimation;
import dk.sdu.sem.gamesystem.services.IGUIUpdate;
import dk.sdu.sem.gamesystem.services.IStart;
import javafx.scene.canvas.GraphicsContext;

import java.util.ArrayList;
import java.util.Arrays;
import java.util.List;

public class HealthBar implements IGUIUpdate, IStart, IAssetProvider {
	ArrayList<SpriteAnimation> hearts = new ArrayList<>();

	int lastHP;
	int lastMax;

	@Override
	public void onGUI(GraphicsContext gc) {
		HealthBarNode node = NodeManager.active().getNodes(HealthBarNode.class).stream().findFirst().orElse(null);
		if (node == null)
			return;

		int max = node.health.getMaxHealth();

		if (max > lastMax) {
			for (int i = 0; i < max - lastMax; i++) {
				SpriteAnimation animation = AssetFacade.loadAnimation("heart_animated_1");
				animation.setCurrentFrameIndex(animation.getFrameCount() - 1);
				hearts.add(animation);
			}
		}

		if (max < lastMax) {
			for (int i = 0; i < lastMax - max; i++) {
				hearts.remove(hearts.size() - 1);
			}
		}

		lastMax = max;

		int hp = node.health.getHealth();

		if (hp < lastHP) {
			for (int i = hp; i < lastHP; i++) {
				if (hearts.size() > i)
					hearts.get(i).play();
			}
		}

		if (hp > lastHP) {
			for (int i = lastHP; i < hp; i++) {
				hearts.get(i).reset();
				hearts.get(i).pause();
			}
		}

		lastHP = hp;

		int i = 0;
		int j = 0;
		for (SpriteAnimation animation : hearts) {
			animation.update(Time.getDeltaTime());

			if (i > 5)
			{
				j++;
				i = 0;
			}

			gc.drawImage(animation.getCurrentFrame().getImage(), 0, 0, 17, 17, i * 34 + ((j % 2) * 8), j * 17, 34, 34);

			i++;
		}
	}

	@Override
	public void start() {

	}

	@Override
	public void provideAssets() {
<<<<<<< HEAD
		// First load each sprite individually to ensure it exists in the system
		List<String> heartFrames = Arrays.asList(
			"heart_1",
			"heart_2",
			"heart_3",
			"heart_4",
			"heart_5"
		);

		// Pre-load each frame as a sprite
		List<String> heartSpriteIds = new ArrayList<>();
		for (String frame : heartFrames) {
			// Load sprite explicitly first
			Sprite sprite = AssetFacade.loadSprite(frame);
			heartSpriteIds.add(sprite.getName());
		}

		// Now create the animation using the loaded sprites
		AssetFacade.createAnimation(
			"heart_lose",
			heartSpriteIds,
=======
		var map = AssetFacade.createSpriteSheet("heart_animated_1", 17, 17);

		AssetFacade.createAnimationFromSpriteMap(
			"heart_animated_1",
			map,
>>>>>>> 996bb443
			0.1,
			false
		);
	}
}<|MERGE_RESOLUTION|>--- conflicted
+++ resolved
@@ -86,35 +86,11 @@
 
 	@Override
 	public void provideAssets() {
-<<<<<<< HEAD
-		// First load each sprite individually to ensure it exists in the system
-		List<String> heartFrames = Arrays.asList(
-			"heart_1",
-			"heart_2",
-			"heart_3",
-			"heart_4",
-			"heart_5"
-		);
-
-		// Pre-load each frame as a sprite
-		List<String> heartSpriteIds = new ArrayList<>();
-		for (String frame : heartFrames) {
-			// Load sprite explicitly first
-			Sprite sprite = AssetFacade.loadSprite(frame);
-			heartSpriteIds.add(sprite.getName());
-		}
-
-		// Now create the animation using the loaded sprites
-		AssetFacade.createAnimation(
-			"heart_lose",
-			heartSpriteIds,
-=======
 		var map = AssetFacade.createSpriteSheet("heart_animated_1", 17, 17);
 
 		AssetFacade.createAnimationFromSpriteMap(
 			"heart_animated_1",
 			map,
->>>>>>> 996bb443
 			0.1,
 			false
 		);
