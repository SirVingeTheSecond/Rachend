--- conflicted
+++ resolved
@@ -15,12 +15,6 @@
 import dk.sdu.sem.logging.LoggingLevel;
 
 public class ColliderFactory implements IColliderFactory {
-<<<<<<< HEAD
-
-	@Override
-	public CircleColliderComponent addCircleCollider(Entity entity, Vector2D offset, float radius, PhysicsLayer layer) {
-		return addCircleCollider(entity, offset, radius, false, layer);
-=======
 	private static final Logging LOGGER = Logging.createLogger("ColliderFactory", LoggingLevel.DEBUG);
 	// COMPONENT CREATION METHODS
 
@@ -41,7 +35,6 @@
 			LOGGER.error("Failed to add circle collider: " + e.getMessage());
 			return null;
 		}
->>>>>>> 7796ee60
 	}
 
 	@Override
