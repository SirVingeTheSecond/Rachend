--- conflicted
+++ resolved
@@ -26,12 +26,7 @@
             "@type": "dk.sdu.sem.collision.shapes.CircleShape",
             "radius": 7.0
         },
-<<<<<<< HEAD
-        "minSize": 1.0,
-        "maxSize": 1.8
-=======
         "minSize": 1.4,
         "maxSize": 1.6
->>>>>>> 972ea213
     }
 ]