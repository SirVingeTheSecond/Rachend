package dk.sdu.sem.roomsystem;

import dk.sdu.sem.commonlevel.IRoomProvider;
import dk.sdu.sem.commonlevel.IRoomSPI;
import dk.sdu.sem.commonlevel.room.Room;
import dk.sdu.sem.commonlevel.room.RoomType;
import dk.sdu.sem.commonsystem.Scene;

import java.util.ArrayList;
import java.util.HashMap;
import java.util.List;
import java.util.ServiceLoader;

public class RoomManager implements IRoomSPI {
<<<<<<< HEAD
	private final RoomGenerator parser = new RoomGenerator();
	private final HashMap<String, Room> rooms = new HashMap<>();
	private final HashMap<RoomType, List<Room>> roomTypeListHashMap = new HashMap<>();
=======
	private static RoomManager instance;

	private static final RoomGenerator parser = new RoomGenerator();
	private static final HashMap<String, Room> rooms = new HashMap<>();
>>>>>>> a31cc39a

	public RoomManager() {
		if (instance != null)
			return;

		List<Room> rooms = new ArrayList<>();
		ServiceLoader.load(IRoomProvider.class).forEach(provider -> {
			rooms.addAll(provider.getRooms());
		});
		for (Room room : rooms) {
			addRoom(room);
		}
		instance = this;
	}

	public List<Room> getRooms(boolean north, boolean east, boolean south, boolean west) {
		int key = (north ? 1 : 0) | (east ? 2 : 0) | (south ? 4 : 0) | (west ? 8 : 0);
		List<Room> result = new ArrayList<>();
		for (Room room : rooms.values()) {
			if ((room.getOpenings() & key) == key) {
				result.add(new Room(room.getRoomName(), room.getRoomData(), room.getRoomType(), north, east, south, west));
			}
		}
		return result;
	}

	public Room getRandomRoom(boolean north, boolean east, boolean south, boolean west) {
		//Binary representation of the room openings
		int key = (north ? 1 : 0) | (east ? 2 : 0) | (south ? 4 : 0) | (west ? 8 : 0);

		//Filter by applying bit-masking with the key
		List<Room> filtered = rooms.values().stream()
			.filter(room -> (room.getOpenings() & key) == key)
			.toList();

		if (filtered.isEmpty()) {
			throw new RuntimeException("No Rooms supports openings");
		}

		Room room = filtered.get((int)(Math.random() * filtered.size()));

		return new Room(room.getRoomName(), room.getRoomData(), room.getRoomType(), north, east, south, west);
	}

	private void addRoom(Room room) {
		rooms.put(room.getRoomName(), room);
		roomTypeListHashMap.computeIfAbsent(room.getRoomType(), k -> new ArrayList<>()).add(room);
	}

	@Override
	public Scene createRoom(boolean north, boolean east, boolean south, boolean west) {
		Room room = getRandomRoom(north, east, south, west);
		if (room == null)
			return new Scene("empty");

		return parser.createRoomScene(room);
	}

	@Override
	public Scene createRoom(String roomName, boolean north, boolean east, boolean south, boolean west) {
		Room room = rooms.get(roomName);
		if (room == null) {
			throw new RuntimeException("Room not found: " + roomName);
		}

		//Binary representation of the room openings
		int key = (north ? 1 : 0) | (east ? 2 : 0) | (south ? 4 : 0) | (west ? 8 : 0);

		//Check if the room specified support these openings
		if ((room.getOpenings() & key) != key) {
			throw new RuntimeException("Room " + roomName + " does not support openings");
		}

		//Copy the room found, and change openings
		Room result = new Room(room.getRoomName(), room.getRoomData(), room.getRoomType(), north, east, south, west);
		return parser.createRoomScene(result);
	}

	@Override
	public Scene createRoom(RoomType roomType, boolean north, boolean east, boolean south, boolean west) {
		List<Room> rooms = roomTypeListHashMap.get(roomType);
		if (rooms == null || rooms.isEmpty()) {
			System.out.println("No rooms found for room type: " + roomType + " using random room instead");
			return createRoom(north, east, south, west);
		}

		//Binary representation of the room openings
		int key = (north ? 1 : 0) | (east ? 2 : 0) | (south ? 4 : 0) | (west ? 8 : 0);

		//Filter by applying bit-masking with the key
		List<Room> filtered = rooms.stream()
			.filter(room -> (room.getOpenings() & key) == key)
			.toList();

		if (filtered.isEmpty()) {
			throw new RuntimeException("No Rooms of type: " + roomType + " supports openings");
		}

		Room temp = filtered.get((int)(Math.random() * filtered.size()));

		Room room = new Room(temp.getRoomName(), temp.getRoomData(), temp.getRoomType(), north, east, south, west);

		return parser.createRoomScene(room);
	}
}<|MERGE_RESOLUTION|>--- conflicted
+++ resolved
@@ -12,16 +12,9 @@
 import java.util.ServiceLoader;
 
 public class RoomManager implements IRoomSPI {
-<<<<<<< HEAD
 	private final RoomGenerator parser = new RoomGenerator();
 	private final HashMap<String, Room> rooms = new HashMap<>();
 	private final HashMap<RoomType, List<Room>> roomTypeListHashMap = new HashMap<>();
-=======
-	private static RoomManager instance;
-
-	private static final RoomGenerator parser = new RoomGenerator();
-	private static final HashMap<String, Room> rooms = new HashMap<>();
->>>>>>> a31cc39a
 
 	public RoomManager() {
 		if (instance != null)
