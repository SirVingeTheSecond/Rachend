package dk.sdu.sem.roomsystem;

import dk.sdu.sem.commonlevel.ITileAnimationParser;
import dk.sdu.sem.commonlevel.room.*;
import dk.sdu.sem.collision.IColliderFactory;
import dk.sdu.sem.collision.data.PhysicsLayer;
import dk.sdu.sem.commonlevel.room.Room;
import dk.sdu.sem.commonlevel.room.RoomData;
import dk.sdu.sem.commonlevel.room.RoomLayer;
import dk.sdu.sem.commonlevel.room.RoomTileset;
import dk.sdu.sem.commonsystem.Entity;
import dk.sdu.sem.commonsystem.Scene;
import dk.sdu.sem.commonsystem.Vector2D;
import dk.sdu.sem.commontilemap.TilemapComponent;
import dk.sdu.sem.gamesystem.GameConstants;
import dk.sdu.sem.gamesystem.assets.AssetFacade;
import dk.sdu.sem.commonsystem.TransformComponent;
import dk.sdu.sem.gamesystem.components.TileAnimatorComponent;
import dk.sdu.sem.gamesystem.components.TilemapRendererComponent;
import dk.sdu.sem.logging.Logging;
import dk.sdu.sem.logging.LoggingLevel;

import java.util.*;

public class RoomGenerator {
	private static final Logging LOGGER = Logging.createLogger("RoomGenerator", LoggingLevel.DEBUG);

	private final boolean DEBUG_ZONES = false;

	int renderLayer = 0;
	//Map for each collision layer parsed from Tiled
	//1 = normal
	//2 = hole
	Map<Integer, int[][]> collisionMaps;
	Room roomScene;

	/**
	 * Creates a Room instance with a populated Scene based on the provided RoomInfo.
	 *
	 * @param room Information about the room to create
	 * @return A fully initialized Room instance or null if creation failed
	 */
	public Room createRoomScene(RoomInfo room) {
		Scene scene = new Scene(UUID.randomUUID().toString());
		roomScene = new Room(scene);
		renderLayer = 0;

		RoomData dto = room.getRoomData();
		collisionMaps = new HashMap<>();

		List<String> tileSets = createTileSets(dto);
		int[] cutPoints = getCutPoints(dto);

		// Process all layers from the room data
		for (RoomLayer layer : dto.layers) {
			// Skip door layers based on room openings
			switch (layer.name) {
				case "DOOR_NORTH":
					if (room.north()) continue;
					break;
				case "DOOR_SOUTH":
					if (room.south()) continue;
					break;
				case "DOOR_EAST":
					if (room.east()) continue;
					break;
				case "DOOR_WEST":
					if (room.west()) continue;
					break;
			}

			if (layer.name.equals("LAYER_FOREGROUND")) {
				renderLayer = GameConstants.LAYER_FOREGROUND;
			}

<<<<<<< HEAD
			// Process each tileset for this layer
=======
			if (layer.objects != null && layer.name.equals("ZONES")) {
				processZones(layer, scene);
				continue;
			}

>>>>>>> 0af1a2b6
			for (int i = 0; i < dto.tilesets.size(); i++) {
				int finalI = i;
				// Split each layer into multiple sub layers based on the tileset usage
				List<Integer> psdLayer = layer.data.stream()
					.map(d -> (d > cutPoints[finalI] && (finalI == cutPoints.length - 1 || d < cutPoints[finalI + 1])) ? d - cutPoints[finalI] : 0)
					.toList();

				// Skip empty layers
				if (psdLayer.stream().noneMatch(d -> d != 0)) {
					continue;
				}

				// Copy the original layer but change data
				RoomLayer layerDTO = new RoomLayer();
				layerDTO.data = psdLayer;
				layerDTO.name = layer.name;
				layerDTO.width = layer.width;
				layerDTO.height = layer.height;

				if (layer.name.equals("ZONES")) {
					processZones(layerDTO, scene);
					if (!DEBUG_ZONES) {
						continue;
					}
				}

				Entity tileMapEntity = createTileMapEntity(
					layerDTO,
					tileSets.get(i),
					dto.tilesets.get(i),
					i,
					dto
				);
				scene.addEntity(tileMapEntity);
			}

			renderLayer++;
		}

		// Get collision factory
		ServiceLoader<IColliderFactory> colliderFactoryLoader = ServiceLoader.load(IColliderFactory.class);
		IColliderFactory colliderFactory = colliderFactoryLoader.findFirst().orElseThrow(() ->
			new IllegalStateException("No IColliderFactory implementation found")
		);

		// Create and add obstacle collider if map exists
		if (collisionMaps.containsKey(1)) {
			Entity collisionEntity = colliderFactory.createTilemapColliderEntity(
				new Vector2D(0, 0), collisionMaps.get(1), PhysicsLayer.OBSTACLE
			);

			if (collisionEntity != null) {
				scene.addEntity(collisionEntity);
				System.out.println("Added obstacle collision layer to room");
			} else {
				System.out.println("Warning: Failed to create obstacle collider entity");
			}
		} else {
			System.out.println("No obstacle collision data found for this room");
		}

		// Create and add hole collider if map exists
		if (collisionMaps.containsKey(2)) {
			Entity holeCollisionEntity = colliderFactory.createTilemapColliderEntity(
				new Vector2D(0, 0), collisionMaps.get(2), PhysicsLayer.HOLE
			);

			if (holeCollisionEntity != null) {
				scene.addEntity(holeCollisionEntity);
				System.out.println("Added hole collision layer to room");
			} else {
				System.out.println("Warning: Failed to create hole collider entity");
			}
		} else {
			System.out.println("No hole collision data found for this room");
		}

		// Notify listeners and return the created room
		if (!scene.getEntities().isEmpty()) {
			ServiceLoader.load(IRoomCreatedListener.class).forEach(l -> l.onRoomCreated(roomScene));
			return roomScene;
		}

		return null;
	}

	/**
	 * Gets a list of points for when tile indexes change tilemap
	 **/
	private int[] getCutPoints(RoomData dto) {
		int[] cutPoints = new int[dto.tilesets.size()];
		// Fill the list, first being 0
		for (int i = 0; i < dto.tilesets.size(); i++) {
			if (i == 0)
				cutPoints[i] = 0;
			else
				cutPoints[i] = cutPoints[i - 1] + dto.tilesets.get(i - 1).tileCount;

			LOGGER.debug(String.valueOf(cutPoints[i]));
		}
		return cutPoints;
	}

	private List<String> createTileSets(RoomData dto) {
		List<String> tileSets = new ArrayList<>();

		for (RoomTileset tileset : dto.tilesets) {
			String[] split = tileset.imagePath.split("/");
			String fileName = split[split.length - 1];
			String patternName = fileName.replace(".png", "");

			// AssetFacade.createSpriteSheet(patternName, image, 16, 16);
			AssetFacade.createSpriteMap(patternName)
				.withImagePath("Levels/tilesets/" + fileName)
				.withGrid(tileset.columns, tileset.rows(),tileset.tileWidth, tileset.tileHeight)
				.load();

			tileSets.add(patternName);
		}

		return tileSets;
	}

	private Entity createTileMapEntity(RoomLayer layerDTO,
									   String tileMapName,
									   RoomTileset tilesetDTO,
									   int tilesetIndex,
									   RoomData roomData) {
		Entity tilemapEntity = new Entity();
		tilemapEntity.addComponent(new TransformComponent(new Vector2D(0, 0), 0, new Vector2D(1, 1)));

		int[][] tileMap = getMapLayout(layerDTO);

		TilemapComponent tilemapComponent = new TilemapComponent(
			tileMapName,
			tileMap,
			GameConstants.TILE_SIZE
		);
		tilemapEntity.addComponent(tilemapComponent);

		TilemapRendererComponent rendererComponent = new TilemapRendererComponent(tilemapComponent);
		rendererComponent.setRenderLayer(renderLayer);
		tilemapEntity.addComponent(rendererComponent);

		// Pass in roomData + index rather than re‐searching
		applyTileAnimations(tilemapEntity, tilemapComponent, roomData, tilesetIndex);
		TileAnimatorComponent anim = tilemapEntity.getComponent(TileAnimatorComponent.class);
		if (anim != null) {
			LOGGER.debug("Animated tile IDs = " + anim.getAnimatedTileIds());
		}

		updateCollisionMap(tilesetDTO, tileMap);
		return tilemapEntity;
	}

	/**
	 * Applies tile animations if an ITileAnimationParser is present.
	 */
	private void applyTileAnimations(Entity entity,
									 TilemapComponent tilemapComponent,
									 RoomData roomData,
									 int tilesetIndex) {
		if (tilesetIndex < 0) return;

		ServiceLoader.load(ITileAnimationParser.class)
			.findFirst()
			.ifPresent(parser ->
				parser.parseAndApplyAnimations(
					entity,
					tilemapComponent,
					roomData,
					tilesetIndex
				)
			);
	}

	// Combine collision tiles into one list
	private void updateCollisionMap(RoomTileset tilesetDTO, int[][] mapLayout) {

		int width = mapLayout.length;
		int height = mapLayout[0].length;

		//Create map between tile id and collision type
		Map<Integer, Integer> collisionIDs = new HashMap<>();
		for (RoomTileset.Tile tile : tilesetDTO.tiles) {
			tile.properties.stream().filter(p -> p.name.equals("collision") && (int)p.value != 0).findFirst().ifPresent(p -> {
				collisionIDs.put(tile.id, (int)p.value);
			});
		}

		for (int i = 0; i < width; i++) {
			for (int j = 0; j < height; j++) {
				Integer collisionType = collisionIDs.get(mapLayout[i][j]);

				if (collisionType != null) {
					collisionMaps.computeIfAbsent(
						collisionType,
						k -> new int[width][height]
					)[i][j] = 1; // Set the corresponding collision map
				}

			}
		}
	}

	private int[][] getMapLayout(RoomLayer layerDTO) {
		int height = layerDTO.height;
		int width = layerDTO.width;
		int[][] result = new int[width][height];
		for (int i = 0; i < width; i++) {
			for (int j = 0; j < height; j++) {
				result[i][j] = layerDTO.data.get(j * width + i) - 1;
			}
		}
		return result;
	}

	private void processZones(RoomLayer zoneLayer, Scene scene) {
		if (zoneLayer.objects != null) {
			for (TileObject object : zoneLayer.objects) {
				float scale = GameConstants.TILE_SIZE / 16f;
				Room.Zone zone = new Room.Zone(
					object.name,
					new Vector2D((float) object.x * scale, (float) object.y * scale),
					(float) object.height * scale,
					(float) object.width * scale
				);

				try {
					ZoneType type = ZoneType.valueOf(object.name);

					roomScene.addZone(
						type,
						zone
					);
				} catch (IllegalArgumentException e) {
					LOGGER.error("ZoneType " + object.name + " not supported");
				}
			}
			return;
		}


		int height = zoneLayer.height;
		int width = zoneLayer.width;
		for (int i = 0; i < width; i++) {
			for (int j = 0; j < height; j++) {
				int data = zoneLayer.data.get(j * width + i) - 1;

				Vector2D worldPos = new Vector2D(
					i * GameConstants.TILE_SIZE + GameConstants.TILE_SIZE / 2f,
					j * GameConstants.TILE_SIZE + GameConstants.TILE_SIZE / 2f);

				ZoneType zone = ZoneType.getZoneByNumVal(data);
				if (zone != null)
					roomScene.addZone(zone, new Room.Zone(
						zone.name(),
						worldPos,
						0,
						0
					));

			}
		}
	}
}<|MERGE_RESOLUTION|>--- conflicted
+++ resolved
@@ -73,15 +73,11 @@
 				renderLayer = GameConstants.LAYER_FOREGROUND;
 			}
 
-<<<<<<< HEAD
-			// Process each tileset for this layer
-=======
 			if (layer.objects != null && layer.name.equals("ZONES")) {
 				processZones(layer, scene);
 				continue;
 			}
 
->>>>>>> 0af1a2b6
 			for (int i = 0; i < dto.tilesets.size(); i++) {
 				int finalI = i;
 				// Split each layer into multiple sub layers based on the tileset usage
