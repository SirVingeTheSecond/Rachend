package dk.sdu.sem.roomsystem;

import dk.sdu.sem.collision.IColliderFactory;
import dk.sdu.sem.collision.data.PhysicsLayer;
import dk.sdu.sem.commonlevel.room.Room;
import dk.sdu.sem.commonlevel.room.RoomData;
import dk.sdu.sem.commonlevel.room.RoomLayer;
import dk.sdu.sem.commonlevel.room.RoomTileset;
import dk.sdu.sem.commonsystem.Entity;
import dk.sdu.sem.commonsystem.Scene;
import dk.sdu.sem.commonsystem.Vector2D;
<<<<<<< HEAD
import dk.sdu.sem.commontilemap.TilemapComponent;
=======
>>>>>>> 2c463e37
import dk.sdu.sem.enemy.IEnemyFactory;
import dk.sdu.sem.gamesystem.GameConstants;
import dk.sdu.sem.gamesystem.assets.AssetFacade;
import dk.sdu.sem.commonsystem.TransformComponent;
import dk.sdu.sem.gamesystem.components.TilemapRendererComponent;

import java.util.*;

public class RoomGenerator {
	private boolean DEBUG_ZONES = false;
<<<<<<< HEAD

=======
>>>>>>> 2c463e37
	int renderLayer = 0;
	int[][] collisionMap;

	public Scene createRoomScene(Room room) {
		Scene scene = new Scene(UUID.randomUUID().toString());
		renderLayer = 0;

		RoomData dto = room.getRoomData();
		collisionMap = new int[dto.width][dto.height];

		List<String> tileSets = createTileSets(dto);
		int[] cutPoints = getCutPoints(dto);

		for (RoomLayer layer : dto.layers) {
			// Skip the DOOR layers if they are open in the room
			switch (layer.name) {
				case "DOOR_NORTH":
					if (room.north()) continue;
					break;
				case "DOOR_SOUTH":
					if (room.south()) continue;
					break;
				case "DOOR_EAST":
					if (room.east()) continue;
					break;
				case "DOOR_WEST":
					if (room.west()) continue;
					break;
			}

			if (layer.name.equals("LAYER_FOREGROUND"))
				renderLayer = GameConstants.LAYER_FOREGROUND;

			for (int i = 0; i < dto.tilesets.size(); i++) {
				int finalI = i;
				// Split each layer into multiple sub layers based on the tileset usage
				// Each tileset used becomes a separate layer
				List<Integer> psdLayer = layer.data.stream()
					.map(d -> (d > cutPoints[finalI] && (finalI == cutPoints.length - 1 || d < cutPoints[finalI + 1])) ? d - cutPoints[finalI] : 0)
					.toList();

				// Check if generated layer has any tiles d != 0
				if (psdLayer.stream().anyMatch(d -> d != 0)) {
					// Copy the original layer but change data
					RoomLayer layerDTO = new RoomLayer();
					layerDTO.data = psdLayer;
					layerDTO.name = layer.name;
					layerDTO.width = layer.width;
					layerDTO.height = layer.height;

					if (layer.name.equals("ZONES")) {
						processZones(layerDTO, scene);
						if (!DEBUG_ZONES)
							continue;
					}

					Entity tileMapEntity = createTileMapEntity(layerDTO, tileSets.get(i), dto.tilesets.get(i));
					scene.addEntity(tileMapEntity);
				}
			}

			renderLayer++;
		}

		ServiceLoader<IColliderFactory> colliderFactoryLoader = ServiceLoader.load(IColliderFactory.class);
		IColliderFactory colliderFactory = colliderFactoryLoader.findFirst().orElseThrow(() ->
			new IllegalStateException("No IColliderFactory implementation found")
		);
		Entity collisionEntity = colliderFactory.createTilemapColliderEntity(
			new Vector2D(0, 0), collisionMap, PhysicsLayer.OBSTACLE
		);
		scene.addEntity(collisionEntity);

		if (!scene.getEntities().isEmpty())
			return scene;

		return null;
	}

	/// Gets a list of points for when tile indexes change tilemap
	private int[] getCutPoints(RoomData dto) {
		int[] cutPoints = new int[dto.tilesets.size()];
		// Fill the list, first being 0
		for (int i = 0; i < dto.tilesets.size(); i++) {
			if (i == 0)
				cutPoints[i] = 0;
			else
				cutPoints[i] = cutPoints[i - 1] + dto.tilesets.get(i - 1).tileCount;

			System.out.println(cutPoints[i]);
		}
		return cutPoints;
	}

	private List<String> createTileSets(RoomData dto) {
		List<String> tileSets = new ArrayList<>();

		for (RoomTileset tileset : dto.tilesets) {
			String[] split = tileset.imagePath.split("/");
			String fileName = split[split.length - 1];
			String patternName = fileName.replace(".png", "");

			// AssetFacade.createSpriteSheet(patternName, image, 16, 16);
			AssetFacade.createSpriteMap(patternName)
					.withImagePath("Levels/tilesets/" + fileName)
					.withGrid(tileset.columns, tileset.rows(),tileset.tileWidth, tileset.tileHeight)
					.load();

			tileSets.add(patternName);
		}

		return tileSets;
	}

	private Entity createTileMapEntity(RoomLayer layerDTO, String tileMapName, RoomTileset tilesetDTO) {
		// Create the tilemap entity
		Entity tilemapEntity = new Entity();
		tilemapEntity.addComponent(new TransformComponent(new Vector2D(0, 0), 0, new Vector2D(1, 1)));

		// Generate a map layout
		int[][] tileMap = getMapLayout(layerDTO);

		// Create tilemap data component
		TilemapComponent tilemapComponent = new TilemapComponent(
			tileMapName,  // The tileset ID used in Assets.createSpriteSheet()
			tileMap,      // Tile indices
			GameConstants.TILE_SIZE  // Tile size
		);
		tilemapEntity.addComponent(tilemapComponent);

		// Create tilemap renderer component
		TilemapRendererComponent rendererComponent = new TilemapRendererComponent(tilemapComponent);
		rendererComponent.setRenderLayer(renderLayer);
		tilemapEntity.addComponent(rendererComponent);

		// Update the collision map
		updateCollisionMap(tilesetDTO, tileMap);

		return tilemapEntity;
	}

<<<<<<< HEAD
	// Combine collision tiles into one list
=======
	//Combine collision tiles into one list
>>>>>>> 2c463e37
	private void updateCollisionMap(RoomTileset tilesetDTO, int[][] mapLayout) {

		int width = mapLayout.length;
		int height = mapLayout[0].length;

		List<Integer> collisionIDs = tilesetDTO.tiles.stream()
				.filter(t -> t.properties.stream()
						.anyMatch(p -> p.name.equals("collision") && (boolean)p.value))
				.map(t -> t.id).toList();


		for (int i = 0; i < width; i++) {
			for (int j = 0; j < height; j++) {
				if (collisionIDs.contains(mapLayout[i][j]))
					collisionMap[i][j] = 1;
			}
		}
	}

	private int[][] getMapLayout(RoomLayer layerDTO) {
		int height = layerDTO.height;
		int width = layerDTO.width;
		int[][] result = new int[width][height];
		for (int i = 0; i < width; i++) {
			for (int j = 0; j < height; j++) {

				result[i][j] = layerDTO.data.get(j * width + i) - 1;

			}
		}
		return result;
	}

	private void processZones(RoomLayer zoneLayer, Scene scene) {

		List<Vector2D> enemySpawns = new ArrayList<>();

		int height = zoneLayer.height;
		int width = zoneLayer.width;
		for (int i = 0; i < width; i++) {
			for (int j = 0; j < height; j++) {

				 int data = zoneLayer.data.get(j * width + i) - 1;
				System.out.println(data);
				 //Enemy spawning tile
				 if (data == 0) {
					 enemySpawns.add(new Vector2D(i, j));
				 }
			}
		}

<<<<<<< HEAD
		for (int i = 0; i < 4; i++) {
			Vector2D point = enemySpawns.get((int) (Math.random() * enemySpawns.size()));

			Entity enemy = ServiceLoader.load(IEnemyFactory.class).findFirst().get().create(point.scale(GameConstants.TILE_SIZE), 100, 5, 3);
			scene.addEntity(enemy);
=======

		IEnemyFactory enemyFactory = ServiceLoader.load(IEnemyFactory.class).findFirst().orElse(null);

		if (enemyFactory != null) {
			for (int i = 0; i < 4; i++) {
				Vector2D point = enemySpawns.get((int) (Math.random() * enemySpawns.size()));

				Entity enemy = enemyFactory.create(point.scale(GameConstants.TILE_SIZE), 100, 5, 3);
				scene.addEntity(enemy);
			}
>>>>>>> 2c463e37
		}
	}
}<|MERGE_RESOLUTION|>--- conflicted
+++ resolved
@@ -9,10 +9,7 @@
 import dk.sdu.sem.commonsystem.Entity;
 import dk.sdu.sem.commonsystem.Scene;
 import dk.sdu.sem.commonsystem.Vector2D;
-<<<<<<< HEAD
 import dk.sdu.sem.commontilemap.TilemapComponent;
-=======
->>>>>>> 2c463e37
 import dk.sdu.sem.enemy.IEnemyFactory;
 import dk.sdu.sem.gamesystem.GameConstants;
 import dk.sdu.sem.gamesystem.assets.AssetFacade;
@@ -23,10 +20,7 @@
 
 public class RoomGenerator {
 	private boolean DEBUG_ZONES = false;
-<<<<<<< HEAD
-
-=======
->>>>>>> 2c463e37
+
 	int renderLayer = 0;
 	int[][] collisionMap;
 
@@ -168,11 +162,7 @@
 		return tilemapEntity;
 	}
 
-<<<<<<< HEAD
 	// Combine collision tiles into one list
-=======
-	//Combine collision tiles into one list
->>>>>>> 2c463e37
 	private void updateCollisionMap(RoomTileset tilesetDTO, int[][] mapLayout) {
 
 		int width = mapLayout.length;
@@ -224,13 +214,6 @@
 			}
 		}
 
-<<<<<<< HEAD
-		for (int i = 0; i < 4; i++) {
-			Vector2D point = enemySpawns.get((int) (Math.random() * enemySpawns.size()));
-
-			Entity enemy = ServiceLoader.load(IEnemyFactory.class).findFirst().get().create(point.scale(GameConstants.TILE_SIZE), 100, 5, 3);
-			scene.addEntity(enemy);
-=======
 
 		IEnemyFactory enemyFactory = ServiceLoader.load(IEnemyFactory.class).findFirst().orElse(null);
 
@@ -241,7 +224,6 @@
 				Entity enemy = enemyFactory.create(point.scale(GameConstants.TILE_SIZE), 100, 5, 3);
 				scene.addEntity(enemy);
 			}
->>>>>>> 2c463e37
 		}
 	}
 }