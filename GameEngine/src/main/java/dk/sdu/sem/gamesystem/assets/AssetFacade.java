--- conflicted
+++ resolved
@@ -10,13 +10,8 @@
 import java.util.List;
 
 /**
-<<<<<<< HEAD
- * All Asset management happens through this facade.
- * Provides straightforward methods to load game assets.
-=======
  * API for asset management.
  * This facade provides a simple interface to the asset system.
->>>>>>> b5c43c22
  */
 public final class AssetFacade {
 	private AssetFacade() {} // Prevent instantiation
