--- conflicted
+++ resolved
@@ -194,21 +194,6 @@
 	 * Sets up the game world.
 	 */
 	private void setupGameWorld() {
-<<<<<<< HEAD
-=======
-		/*
-		// Create tilemap
-		TilemapFactory tileMapFactory = ServiceLocator.getEntityFactory(TilemapFactory.class);
-		if (tileMapFactory == null) {
-			tileMapFactory = new TilemapFactory();
-		}
-		Entity tilemap = tileMapFactory.create();
-		*/
-
-		//ServiceLoader.load(IRoomSPI.class).findFirst().ifPresent(spi -> SceneManager.getInstance().setActiveScene(spi.createRoom(true, true, true, true)));
-
-		// We should consider renaming Scene to something like "GameScene"
->>>>>>> 2c463e37
 		dk.sdu.sem.commonsystem.Scene activeScene = SceneManager.getInstance().getActiveScene();
 
 		// Create player
