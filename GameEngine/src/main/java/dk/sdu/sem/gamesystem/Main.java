--- conflicted
+++ resolved
@@ -107,13 +107,6 @@
 
 				// Render the current game state.
 				renderer.render();
-<<<<<<< HEAD
-
-				gameLoop.lateUpdate();
-
-				Input.update();
-=======
->>>>>>> 8be781cc
 			}
 		};
 		renderLoop.start();
