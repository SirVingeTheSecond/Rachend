--- conflicted
+++ resolved
@@ -37,212 +37,7 @@
 	@Override
 	public void start(Stage stage) throws Exception {
 		stage.setTitle("Rachend");
-<<<<<<< HEAD
-		instance = this;
-		menuManager = new MenuManager(stage, baseWidth, baseHeight);
-		menuManager.showMainMenu();
-	}
-
-	void startGame(Stage stage) {
-		try {
-			canvas = menuManager.showGameView();
-
-			setupInputs(canvas.getScene());
-
-			// IMPORTANT: Init assets BEFORE creating any game entities
-			initializeAssets();
-
-			// Init game loop
-			gameLoop = new GameLoop();
-			gameLoop.start();
-
-			// Get renderer
-			GraphicsContext gc = canvas.getGraphicsContext2D();
-			renderSystem = FXRenderSystem.getInstance();
-			renderSystem.initialize(gc);
-
-			// Now init the game world after assets are loaded
-			setupGameWorld();
-
-			// For rendering and UI
-			renderLoop = new AnimationTimer() {
-				private double lastNanoTime = System.nanoTime();
-
-				@Override
-				public void handle(long now) {
-					double deltaTime = (now - lastNanoTime) / 1_000_000_000.0;
-					lastNanoTime = now;
-
-					if (Time.getTimeScale() == 0)
-						return;
-
-					gameLoop.update(deltaTime);
-					gameLoop.lateUpdate();
-
-					renderSystem.lateUpdate(); // Not adhering to architecture, I know
-
-					gameLoop.guiUpdate(gc);
-
-					Input.update();
-				}
-			};
-
-			renderLoop.start();
-		} catch (Throwable t) {
-			LOGGER.error("Application start failed:");
-			t.printStackTrace();
-		}
-	}
-
-	//Restarts the game
-	private void restart() {
-		//Restart gameloop to send start events
-		gameLoop.stop();
-		gameLoop = new GameLoop();
-		gameLoop.start();
-
-		//Restart scenemanager
-		SceneManager.getInstance().restart();
-
-		renderSystem.clear();
-
-		//Setup world again
-		setupGameWorld();
-	}
-
-
-	void stopGame() {
-		unpauseGame();
-		Time.setTimeScale(1);
-		gameLoop.stop();
-		renderLoop.stop();
-
-		SceneManager.getInstance().restart();
-
-		renderSystem.clear();
-	}
-
-	boolean paused = false;
-	double prevScale;
-	void togglePause() {
-		if (paused) {
-			unpauseGame();
-		}
-		else {
-			pauseGame();
-		}
-	}
-
-	void pauseGame() {
-		prevScale = Time.getTimeScale();
-		Time.setTimeScale(0);
-		paused = true;
-		menuManager.showPauseScreen();
-	}
-
-	void unpauseGame() {
-		Time.setTimeScale(prevScale);
-		paused = false;
-		menuManager.hidePauseScreen();
-	}
-
-	/*
-	private void showPauseScreen() {
-		pauseOverlay.setVisible(true);
-		canvas.getScene().setCursor(Cursor.DEFAULT);
-	}*/
-
-	/**
-	 * Sets up the game world.
-	 */
-	private void setupGameWorld() {
-		/*
-		// Create tilemap
-		TilemapFactory tileMapFactory = ServiceLocator.getEntityFactory(TilemapFactory.class);
-		if (tileMapFactory == null) {
-			tileMapFactory = new TilemapFactory();
-		}
-		Entity tilemap = tileMapFactory.create();
-		*/
-		//ServiceLoader.load(IRoomSPI.class).findFirst().ifPresent(spi -> SceneManager.getInstance().setActiveScene(spi.createRoom(true, false, true, false)));
-
-		ServiceLoader.load(ILevelSPI.class).findFirst().ifPresent(spi -> spi.generateLevel(8,12, 10, 10));
-
-		// We should consider renaming Scene to something like "GameScene"
-		dk.sdu.sem.commonsystem.Scene activeScene = SceneManager.getInstance().getActiveScene();
-
-		// Create player
-		Optional<IPlayerFactory> playerFactoryOpt = ServiceLoader.load(IPlayerFactory.class).findFirst();
-		if (playerFactoryOpt.isEmpty()) {
-			throw new RuntimeException("No IPlayerFactory implementation found");
-		}
-		IPlayerFactory playerFactory = playerFactoryOpt.get();
-		Entity player = playerFactory.create();
-
-		// Create enemy
-		Optional<IEnemyFactory> enemyFactoryOpt = ServiceLoader.load(IEnemyFactory.class).findFirst();
-		if (enemyFactoryOpt.isEmpty()) {
-			throw new RuntimeException("No IEnemyFactory implementation found");
-		}
-		IEnemyFactory enemyFactory = enemyFactoryOpt.get();
-		Entity enemy = enemyFactory.create();
-
-		// Create item factory
-		Optional<IItemFactory> itemFactoryOpt = ServiceLoader.load(IItemFactory.class).findFirst();
-		if (itemFactoryOpt.isEmpty()) {
-			throw new RuntimeException("No IItemFactory implementation found");
-		}
-		IItemFactory itemFactory = itemFactoryOpt.get();
-
-		// Create collectible items
-		Entity dmgUp = itemFactory.createItem(new Vector2D(450,250), ItemType.PassiveItem, "Damage_Upper", "dmgStaff");
-		Entity coin1 = itemFactory.createCoin(new Vector2D(100, 100));
-		Entity coin2 = itemFactory.createCoin(new Vector2D(400, 200));
-		Entity coin3 = itemFactory.createCoin(new Vector2D(300, 400));
-		Entity healthPotion = itemFactory.createHealthPotion(new Vector2D(500, 350));
-
-		// Add entities to scene
-		activeScene.addEntity(player);
-		activeScene.addPersistedEntity(player);
-		activeScene.addEntity(enemy);
-
-		// Add item entities
-		activeScene.addEntity(dmgUp);
-		activeScene.addEntity(coin1);
-		activeScene.addEntity(coin2);
-		activeScene.addEntity(coin3);
-		activeScene.addEntity(healthPotion);
-
-		LOGGER.debug("Game world setup complete with map, player, enemy, and items");
-	}
-
-	/**
-	 * Initialize the asset system.
-	 */
-	private void initializeAssets() {
-		// Init the asset system - will load all providers automatically
-		AssetFacade.initialize();
-
-		// Preload floor as a sprite sheet
-		AssetFacade.preloadAsType("floor", SpriteMap.class);
-
-		LOGGER.debug("Asset system initialized.");
-	}
-
-	private void debugAssetLoaders() {
-		LOGGER.debug("=== Available Asset Loaders ===");
-		ServiceLoader.load(IAssetLoader.class).forEach(loader -> {
-			LOGGER.debug(" - " + loader.getClass().getSimpleName() +
-				" for type " + loader.getAssetType().getSimpleName());
-		});
-		LOGGER.debug("==============================");
-	}
-
-	public static Main getInstance() {
-		return instance;
-=======
 		Game.getInstance().startGame(stage);
->>>>>>> 1f0d6ca6
 	}
 
 	@Override
