--- conflicted
+++ resolved
@@ -1,5 +1,5 @@
 package dk.sdu.sem.gamesystem;
-import dk.sdu.sem.gamesystem.services.IProcessor;
+import dk.sdu.sem.gamesystem.services.IFixedUpdate;
 import java.util.*;
 import static java.util.stream.Collectors.toList;
 
@@ -13,26 +13,10 @@
 import javafx.stage.Stage;
 
 public class Main extends Application {
-<<<<<<< HEAD
 	private GameLoop gameLoop;
-=======
-	private final Pane gameWindow = new Pane();
-	private static long deltaTime = 0;
-	private long currentTime = 0;
-	public static long getDeltatime() {
-		return deltaTime;
-	}
+	private Renderer renderer;
 
-	private static Collection<? extends IProcessor> getProcessors() {
-		return ServiceLoader.load(IProcessor.class).stream().map(ServiceLoader.Provider::get).collect(toList());
-	}
 	// function to run when the game state is to be updated.
-	public static void update() {
-		for (IProcessor processorImplimentation : getProcessors()) {
-			processorImplimentation.process();
-		}
-	}
->>>>>>> 21af2046
 
 	@Override
 	public void start(Stage stage) throws Exception {
@@ -43,12 +27,12 @@
 		Scene scene = new Scene(root);
 		stage.setScene(scene);
 		stage.show();
-<<<<<<< HEAD
 
 		gameLoop = new GameLoop();
 		gameLoop.start();
 
 		GraphicsContext gc = canvas.getGraphicsContext2D();
+		renderer = new Renderer(gc);
 
 		// AnimationTimer for rendering and UI.
 		AnimationTimer renderLoop = new AnimationTimer() {
@@ -62,7 +46,9 @@
 				gameLoop.update(deltaTime);
 
 				// Render the current game state.
-				gameLoop.render(gc);
+				renderer.render();
+
+				gameLoop.lateUpdate();
 			}
 		};
 		renderLoop.start();
@@ -80,16 +66,5 @@
 
 	public static void main(String[] args) {
 		launch(Main.class);
-=======
-		}
-	public static void main(String[] args) {
-		long startTime = System.nanoTime();
-		launch(Main.class);
-		// loop actions start
-		update();
-		long currentTime = System.nanoTime();
-		long deltaTime = startTime - currentTime;
-		// loop actions end
->>>>>>> 21af2046
 	}
 }