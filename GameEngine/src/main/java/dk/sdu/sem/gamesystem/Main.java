--- conflicted
+++ resolved
@@ -1,49 +1,33 @@
 package dk.sdu.sem.gamesystem;
-
-
-<<<<<<< HEAD
 import dk.sdu.sem.gamesystem.services.IProcessor;
-
 import java.util.*;
-
 import static java.util.stream.Collectors.toList;
 
-=======
->>>>>>> b89696f5
 public class Main {
 	private static long deltaTime = 0;
+	private long currentTime = 0;
 
 	public static long getDeltatime() {
 		return deltaTime;
 	}
 
-<<<<<<< HEAD
 	private static Collection<? extends IProcessor> getProcessors() {
 		return ServiceLoader.load(IProcessor.class).stream().map(ServiceLoader.Provider::get).collect(toList());
 	}
 	// function to run when the game state is to be updated.
 	public static void update(){
 		long beforeLoopTime = System.nanoTime();
-		// start loop
-
 		for (IProcessor processorImplimentation : getProcessors()) {
 			processorImplimentation.process();
 		}
-
-		// end loop
-		long currentTime = System.nanoTime();
-		deltaTime =  beforeLoopTime  - currentTime;
 	}
 
 	public static void main(String[] args) {
-=======
-	public static void main(String[] args) {
-
-		while (true){
-			// System.nanoTime depends on os timekeeping, nanoTime depends on the time since jvm init
- 			deltaTime = deltaTime - System.nanoTime();
-
-		}
->>>>>>> b89696f5
+		long startTime = System.nanoTime();
+		// loop start
+		update();
+		// end loop
+		long currentTime = System.nanoTime();
+		long deltaTime = startTime - currentTime;
 	}
 }