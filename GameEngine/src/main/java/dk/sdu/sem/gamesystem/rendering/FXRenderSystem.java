--- conflicted
+++ resolved
@@ -185,18 +185,13 @@
 		sp.setFill(Color.TRANSPARENT);
 
 		WritableImage snapshot = canvas.snapshot(sp, null);
-<<<<<<< HEAD
-		snapshots.put(node, snapshot);
-		gc.drawImage(snapshot, 0, 0);
-
-		// Mark snapshot as valid after drawing
-		node.renderer.markSnapshotValid();
-=======
 		if (!snapshots.containsKey(node)) {
 			snapshots.put(node, snapshot);
 			gc.drawImage(snapshot, 0, 0);
 		}
->>>>>>> 6490da65
+
+		// Mark snapshot as valid after drawing
+		node.renderer.markSnapshotValid();
 	}
 
 	/**
