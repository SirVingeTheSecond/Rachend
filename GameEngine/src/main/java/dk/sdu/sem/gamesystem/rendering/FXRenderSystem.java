package dk.sdu.sem.gamesystem.rendering;

import dk.sdu.sem.commonsystem.*;
import dk.sdu.sem.gamesystem.assets.AssetFacade;
import dk.sdu.sem.gamesystem.assets.managers.AssetManager;
import dk.sdu.sem.gamesystem.assets.references.IAssetReference;
import dk.sdu.sem.gamesystem.components.AnimatorComponent;
import dk.sdu.sem.gamesystem.components.PointLightComponent;
import dk.sdu.sem.gamesystem.components.SpriteRendererComponent;
import dk.sdu.sem.gamesystem.data.PointLightNode;
import dk.sdu.sem.gamesystem.data.SpriteNode;
import dk.sdu.sem.gamesystem.data.TilemapNode;
import javafx.scene.PointLight;
import javafx.scene.SnapshotParameters;
import javafx.scene.canvas.Canvas;
import javafx.scene.canvas.GraphicsContext;
import javafx.scene.effect.BlendMode;
import javafx.scene.effect.Bloom;
import javafx.scene.effect.GaussianBlur;
import javafx.scene.effect.Glow;
import javafx.scene.image.Image;
import javafx.scene.image.WritableImage;
import javafx.scene.paint.*;

import java.util.*;
import java.util.stream.Collectors;

public class FXRenderSystem implements IRenderSystem {

	private static final FXRenderSystem instance = new FXRenderSystem();

	private GraphicsContext gc;
	private  Canvas canvas;
	private final HashMap<TilemapNode, WritableImage> snapshots = new HashMap<>();

	public static FXRenderSystem getInstance() {
		return instance;
	}

	@Override
	public void initialize(GraphicsContext gc) {
		this.gc = gc;
		if (gc != null) {
			gc.setImageSmoothing(false);
		}
	}

	@Override
	public void clear() {
		snapshots.clear();
	}

	@Override
	public void lateUpdate() {
		render();
	}

	/**
	 * Renders the current game state.
	 */
	private void render() {
		// Skip rendering if GraphicsContext is not initialized
		if (gc == null) {
			return;
		}

		// Clear the screen
		gc.clearRect(0, 0, gc.getCanvas().getWidth(), gc.getCanvas().getHeight());

		renderAllObjectsSorted();
	}

	/**
	 * Renders all objects with respect to layer order and Y-position sorting
	 */
	private void renderAllObjectsSorted() {
		try {
			// Get all visible tilemap and sprite nodes
			List<TilemapNode> tilemapNodes = NodeManager.active().getNodes(TilemapNode.class).stream()
				.filter(node -> node.tilemap.isVisible())
				.filter(this::isNodeVisible)
				.toList();

			List<SpriteNode> spriteNodes = NodeManager.active().getNodes(SpriteNode.class).stream()
				.filter(node -> node.spriteRenderer.isVisible())
				.filter(this::isNodeVisible)
				.toList();

<<<<<<< HEAD
			// Get all visible point light nodes
			List<PointLightNode> pointLightNodes = NodeManager.active().getNodes(PointLightNode.class).stream()
				.filter(node -> node.pointLight.isOn())
				.toList();

			// Create combined list of all renderables
=======
			// Combined list of all renderables
>>>>>>> c4f715cb
			List<RenderableItem> renderables = new ArrayList<>();

			// Adding the renderables to the list
			for (TilemapNode node : tilemapNodes) {
				renderables.add(new RenderableItem(node, RenderableType.TILEMAP, node.renderer.getRenderLayer()));
			}
			for (SpriteNode node : spriteNodes) {
				renderables.add(new RenderableItem(node, RenderableType.SPRITE, node.spriteRenderer.getRenderLayer()));
			}

<<<<<<< HEAD
			// Add point lights to the unified list
			for (PointLightNode node : pointLightNodes) {
				renderables.add(new RenderableItem(node, RenderableType.EFFECT, node.pointLight.getRenderLayer()));
			}

			// Sort all renderables:
			//   - First by layer
			//   - Then by Y position
=======
			// Sort all renderables by layer first, then Y position
>>>>>>> c4f715cb
			renderables.sort(Comparator
				.comparingInt(RenderableItem::getRenderLayer)
				.thenComparingDouble(RenderableItem::getYPosition));

			// Render each item in sorted order
			for (RenderableItem item : renderables) {
				if (item.type == RenderableType.TILEMAP) {
					renderTilemap((TilemapNode)item.node);
<<<<<<< HEAD
				} else if (item.type == RenderableType.SPRITE) {
					// Add to current batch instead of rendering immediately
					currentLayerSprites.add((SpriteNode)item.node);
				} else if (item.type == RenderableType.EFFECT) {
					renderPointLight((PointLightNode)item.node);
=======
				} else {
					renderSprite((SpriteNode)item.node);
>>>>>>> c4f715cb
				}
			}

		} catch (Exception e) {
			System.err.println("Error in renderAllObjectsSorted: " + e.getMessage());
			e.printStackTrace();
		}
	}

	private void renderPointLight(PointLightNode node) {
		TransformComponent transform = node.transform;
		Vector2D position = transform.getPosition();
		PointLightComponent light = node.pointLight;

		BlendMode origMode = gc.getGlobalBlendMode();
		Paint origPaint = gc.getFill();
		gc.setGlobalBlendMode(BlendMode.OVERLAY);

		// Create a radial gradient (centered at 100,100, radius 100)
		RadialGradient gradient = new RadialGradient(
			0, 0,                     // focus angle, distance
			position.x(), position.y(),                 // centerX, centerY
			light.getSize() / 2,                      // radius
			false,                    // proportional
			CycleMethod.NO_CYCLE,     // cycle
			new Stop(0.0, Color.rgb(light.getR(), light.getG(), light.getB(), light.getBrightness())),  // center color (red-ish light)
			new Stop(1.0, Color.rgb(light.getR(), light.getG(), light.getB(), 0.0))   // edge fully transparent
		);


		gc.setFill(gradient);
		gc.fillOval(
			position.x() - gradient.getRadius(),
			position.y() - gradient.getRadius(),
			light.getSize(),
			light.getSize())
		;

		gc.setFill(origPaint);
		gc.setGlobalBlendMode(origMode);
	}

	/**
	 * Renders a single tilemap.
	 */
	private void renderTilemap(TilemapNode node) {
		if (snapshots.containsKey(node)) {
			gc.drawImage(snapshots.get(node), 0, 0);
			return;
		}

		// Skip if no sprite map or tile indices
		SpriteMap spriteMap = node.renderer.getSpriteMap();
		if (spriteMap == null || node.tilemap.getTileIndices() == null) {
			return;
		}

		Vector2D position = node.transform.getPosition();
		int tileSize = node.tilemap.getTileSize();
		int[][] tileIndices = node.tilemap.getTileIndices();

		// Calculate view bounds for culling (only render visible tiles)
		double canvasWidth = gc.getCanvas().getWidth();
		double canvasHeight = gc.getCanvas().getHeight();

		int startCol = Math.max(0, (int)(-position.x() / tileSize));
		int endCol = Math.min(tileIndices.length, (int)((-position.x() + canvasWidth) / tileSize) + 1);
		int startRow = Math.max(0, (int)(-position.y() / tileSize));
		int endRow = Math.min(tileIndices[0].length, (int)((-position.y() + canvasHeight) / tileSize) + 1);

		if (canvas == null) {
			canvas = new Canvas(canvasWidth, canvasHeight);
			canvas.getGraphicsContext2D().setImageSmoothing(false);
		}

		canvas.getGraphicsContext2D().clearRect(0, 0, canvasWidth, canvasHeight);

		for (int x = startCol; x < endCol; x++) {
			for (int y = startRow; y < endRow; y++) {
				int tileId = tileIndices[x][y];
				if (tileId >= 0) { // Skip negative tile IDs
					double drawX = position.x() + (x * tileSize);
					double drawY = position.y() + (y * tileSize);

					Sprite sprite = spriteMap.getTile(tileId);

					sprite.draw(canvas.getGraphicsContext2D(), drawX, drawY, tileSize, tileSize, 0);
				}
			}
		}

		SnapshotParameters sp = new SnapshotParameters();
		sp.setFill(Color.TRANSPARENT);

		WritableImage snapshot = canvas.snapshot(sp, null);
		if (!snapshots.containsKey(node)) {
			snapshots.put(node, snapshot);
			gc.drawImage(snapshot, 0, 0);
		}
	}

	/**
	 * Checks if a TilemapNode is visible within the viewport.
	 */
	private boolean isNodeVisible(TilemapNode node) {
		Vector2D position = node.transform.getPosition();
		int tileSize = node.tilemap.getTileSize();
		int[][] tileIndices = node.tilemap.getTileIndices();

		if (tileIndices == null || tileIndices.length == 0) {
			return false;
		}

		double mapWidth = tileIndices.length * tileSize;
		double mapHeight = tileIndices[0].length * tileSize;

		// Check if the tilemap intersects with the viewport
		return !(position.x() + mapWidth < 0 ||
			position.x() > gc.getCanvas().getWidth() ||
			position.y() + mapHeight < 0 ||
			position.y() > gc.getCanvas().getHeight());
	}

	/**
	 * Checks if a sprite node is visible within the viewport
	 */
	private boolean isNodeVisible(SpriteNode node) {
		if (node.spriteRenderer.getSprite() == null) {
			return false;
		}

		Vector2D position = node.transform.getPosition();
		Vector2D scale = node.transform.getScale();

		double width = node.spriteRenderer.getSprite().getSourceRect().getWidth() * scale.x();
		double height = node.spriteRenderer.getSprite().getSourceRect().getHeight() * scale.y();

		// Calculate sprite boundaries (centered)
		double left = position.x() - (width / 2);
		double right = position.x() + (width / 2);
		double top = position.y() - (height / 2);
		double bottom = position.y() + (height / 2);

		// Check if sprite is within viewport bounds
		return !(right < 0 ||
			left > gc.getCanvas().getWidth() ||
			bottom < 0 ||
			top > gc.getCanvas().getHeight());
	}

	/**
	 * Updates sprite animation if present
	 */
	private void updateAnimation(SpriteNode node) {
		Entity entity = node.getEntity();
		AnimatorComponent animator = entity.getComponent(AnimatorComponent.class);

		// If entity has an animator, update through that
		if (animator != null) {
			// Ensure the current animation frame is what is shown by the sprite renderer
			SpriteAnimation currentAnimation = animator.getCurrentAnimation();
			if (currentAnimation != null) {
				// Get the current frame reference directly from the animation
				IAssetReference<Sprite> frameReference = currentAnimation.getCurrentFrameReference();
				if (frameReference != null) {
					// Pass the reference to the renderer
					node.spriteRenderer.setSprite(frameReference);
				}
			}
		}
	}

	/**
	 * Renders a single sprite
	 */
	private void renderSprite(SpriteNode node) {
		SpriteRendererComponent renderer = node.spriteRenderer;

		// Update animation before rendering
		updateAnimation(node);

		Sprite sprite = renderer.getSprite();

		// Skip if no sprite
		if (sprite == null) {
			return;
		}

		Vector2D position = node.transform.getPosition();
		Vector2D scale = node.transform.getScale();

		// Calculate sprite dimensions based on scale
		double width = sprite.getSourceRect().getWidth() * scale.x();
		double height = sprite.getSourceRect().getHeight() * scale.y();

		// Calculate sprite position (centered on transform position)
		double x = position.x() - (width / 2);
		double y = position.y() - (height / 2);

		// Draw the sprite
		sprite.draw(
			gc, x, y, width, height, node.transform.getRotation(),
			renderer.isFlipX(), renderer.isFlipY()
		);
	}

	/**
	 * Helper class for batched tile rendering data
	 */
	private static class TileRenderData {
		final double x, y, width, height;

		TileRenderData(double x, double y, double width, double height) {
			this.x = x;
			this.y = y;
			this.width = width;
			this.height = height;
		}
	}

	private enum RenderableType {
		TILEMAP,
		SPRITE,
		EFFECT
	}

	// Information for depth sorting
	private static class RenderableItem {
		final Node node;
		final RenderableType type;
		final int renderLayer;
		final float yPosition;

		RenderableItem(Node node, RenderableType type, int renderLayer) {
			this.node = node;
			this.type = type;
			this.renderLayer = renderLayer;

			// Get y position based on node type
			if (type == RenderableType.TILEMAP) {
				this.yPosition = ((TilemapNode)node).transform.getPosition().y();
			} else if (type == RenderableType.SPRITE) {
				this.yPosition = ((SpriteNode)node).transform.getPosition().y();
			} else {
				this.yPosition = 0;
			}
		}

		int getRenderLayer() {
			return renderLayer;
		}

		float getYPosition() {
			return yPosition;
		}
	}
}<|MERGE_RESOLUTION|>--- conflicted
+++ resolved
@@ -86,16 +86,12 @@
 				.filter(this::isNodeVisible)
 				.toList();
 
-<<<<<<< HEAD
 			// Get all visible point light nodes
 			List<PointLightNode> pointLightNodes = NodeManager.active().getNodes(PointLightNode.class).stream()
 				.filter(node -> node.pointLight.isOn())
 				.toList();
 
 			// Create combined list of all renderables
-=======
-			// Combined list of all renderables
->>>>>>> c4f715cb
 			List<RenderableItem> renderables = new ArrayList<>();
 
 			// Adding the renderables to the list
@@ -106,18 +102,11 @@
 				renderables.add(new RenderableItem(node, RenderableType.SPRITE, node.spriteRenderer.getRenderLayer()));
 			}
 
-<<<<<<< HEAD
 			// Add point lights to the unified list
 			for (PointLightNode node : pointLightNodes) {
 				renderables.add(new RenderableItem(node, RenderableType.EFFECT, node.pointLight.getRenderLayer()));
 			}
 
-			// Sort all renderables:
-			//   - First by layer
-			//   - Then by Y position
-=======
-			// Sort all renderables by layer first, then Y position
->>>>>>> c4f715cb
 			renderables.sort(Comparator
 				.comparingInt(RenderableItem::getRenderLayer)
 				.thenComparingDouble(RenderableItem::getYPosition));
@@ -126,16 +115,10 @@
 			for (RenderableItem item : renderables) {
 				if (item.type == RenderableType.TILEMAP) {
 					renderTilemap((TilemapNode)item.node);
-<<<<<<< HEAD
 				} else if (item.type == RenderableType.SPRITE) {
-					// Add to current batch instead of rendering immediately
-					currentLayerSprites.add((SpriteNode)item.node);
+					renderSprite((SpriteNode)item.node);
 				} else if (item.type == RenderableType.EFFECT) {
 					renderPointLight((PointLightNode)item.node);
-=======
-				} else {
-					renderSprite((SpriteNode)item.node);
->>>>>>> c4f715cb
 				}
 			}
 
