--- conflicted
+++ resolved
@@ -1,11 +1,8 @@
 package dk.sdu.sem.gamesystem;
 
-<<<<<<< HEAD
 import dk.sdu.sem.collision.IColliderFactory;
-=======
 import dk.sdu.sem.commonsystem.Node;
 import dk.sdu.sem.enemy.IEnemyFactory;
->>>>>>> 63fa2c89
 import dk.sdu.sem.gamesystem.factories.IEntityFactory;
 import dk.sdu.sem.player.IPlayerFactory;
 
@@ -36,13 +33,6 @@
 	}
 
 	/**
-<<<<<<< HEAD
-	 * Gets the first entity factory of a specific type.
-	 *
-	 * @param factoryType The class type of the desired entity factory.
-	 * @param <T>         The type parameter extending {@link IEntityFactory}.
-	 * @return The first matching entity factory, or null if none is found.
-=======
 	 * Gets all enemy factory implementations.
 	 */
 	public static Iterator<? extends IEnemyFactory> getEnemyFactories() {
@@ -50,8 +40,11 @@
 	}
 
 	/**
-	 * Gets first entity factory of a specific type.
->>>>>>> 63fa2c89
+	 * Gets the first entity factory of a specific type.
+	 *
+	 * @param factoryType The class type of the desired entity factory.
+	 * @param <T>         The type parameter extending {@link IEntityFactory}.
+	 * @return The first matching entity factory, or null if none is found.
 	 */
 	public static <T extends IEntityFactory> T getEntityFactory(Class<T> factoryType) {
 		Iterator<? extends IEntityFactory> factories = getEntityFactories();
