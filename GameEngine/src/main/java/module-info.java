import dk.sdu.sem.collision.ICollisionSPI;

module GameEngine {
<<<<<<< HEAD
	exports dk.sdu.sem.gamesystem;
=======
	uses dk.sdu.sem.gamesystem.services.IProcessor;
	exports dk.sdu.sem.gamesystem.services;
>>>>>>> 21af2046
	exports dk.sdu.sem.gamesystem.data;

	requires Common;
	requires CommonCollision;
	requires javafx.graphics;

	uses ICollisionSPI;
}<|MERGE_RESOLUTION|>--- conflicted
+++ resolved
@@ -1,12 +1,9 @@
 import dk.sdu.sem.collision.ICollisionSPI;
+import dk.sdu.sem.gamesystem.services.*;
 
 module GameEngine {
-<<<<<<< HEAD
+	exports dk.sdu.sem.gamesystem.services;
 	exports dk.sdu.sem.gamesystem;
-=======
-	uses dk.sdu.sem.gamesystem.services.IProcessor;
-	exports dk.sdu.sem.gamesystem.services;
->>>>>>> 21af2046
 	exports dk.sdu.sem.gamesystem.data;
 
 	requires Common;
@@ -14,4 +11,7 @@
 	requires javafx.graphics;
 
 	uses ICollisionSPI;
+	uses IUpdate;
+	uses ILateUpdate;
+	uses IFixedUpdate;
 }