import dk.sdu.sem.commonweapon.IWeaponSPI;
import dk.sdu.sem.gamesystem.assets.providers.IAssetProvider;

module Player {
	requires GameEngine;
	requires CommonWeapon;
	uses IWeaponSPI;
	uses dk.sdu.sem.collision.IColliderFactory;
	requires CommonHealth;
	requires CommonInventory;
	requires CommonStats;
	requires CommonPlayer;
	requires CommonCollision;
	requires Common;
<<<<<<< HEAD
	requires ParticleSystem;
    requires javafx.graphics;
=======
	requires DashAbility;
>>>>>>> 49fd5aa4

    provides dk.sdu.sem.gamesystem.services.IUpdate with
		dk.sdu.sem.playersystem.PlayerSystem,
		dk.sdu.sem.playersystem.PlayerAnimationController;

	provides dk.sdu.sem.commonsystem.Node with
		dk.sdu.sem.playersystem.PlayerNode;

	provides dk.sdu.sem.commonsystem.INodeProvider with
		dk.sdu.sem.playersystem.PlayerNodeProvider;

	provides dk.sdu.sem.player.IPlayerFactory with
		dk.sdu.sem.playersystem.PlayerFactory;

	provides IAssetProvider with
		dk.sdu.sem.playersystem.PlayerAssetProvider;

	exports dk.sdu.sem.playersystem;
}<|MERGE_RESOLUTION|>--- conflicted
+++ resolved
@@ -12,12 +12,9 @@
 	requires CommonPlayer;
 	requires CommonCollision;
 	requires Common;
-<<<<<<< HEAD
 	requires ParticleSystem;
-    requires javafx.graphics;
-=======
+  requires javafx.graphics;
 	requires DashAbility;
->>>>>>> 49fd5aa4
 
     provides dk.sdu.sem.gamesystem.services.IUpdate with
 		dk.sdu.sem.playersystem.PlayerSystem,
