--- conflicted
+++ resolved
@@ -41,14 +41,16 @@
 		player.addComponent(new PlayerComponent(moveSpeed));
 		player.addComponent(new HealthComponent(3, 3));
 
-<<<<<<< HEAD
+
 		// Create a sprite reference for the default idle frame
 		IAssetReference<Sprite> defaultSpriteRef = new SpriteReference("elf_m_idle_anim_f0");
 
 		// Add sprite renderer with reference to the first frame
 		SpriteRendererComponent renderer = new SpriteRendererComponent(defaultSpriteRef);
-=======
-		Entity bullet = new Entity();
+
+    // ToDo remove this dependency here and in module info too. 
+		// Add bullet stuff 
+    Entity bullet = new Entity();
 		bullet.addComponent(new TransformComponent(new Vector2D(0, 0), 0, new Vector2D(1, 1)));
 		bullet.addComponent(new PhysicsComponent(0));
 		bullet.addComponent(new SpriteRendererComponent("Bullet.png"));
@@ -57,7 +59,6 @@
 
 		// Add sprite renderer with the first frame of idle animation
 		SpriteRendererComponent renderer = new SpriteRendererComponent("elf_m_idle_anim_f0");
->>>>>>> 63fa2c89
 		renderer.setRenderLayer(GameConstants.LAYER_CHARACTERS);
 		player.addComponent(renderer);
 
