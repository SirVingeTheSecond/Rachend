package dk.sdu.sem.playersystem;

//import dk.sdu.sem.BulletSystem.BulletWeapon;
import dk.sdu.sem.collision.IColliderFactory;
import dk.sdu.sem.collision.PhysicsLayer;
import dk.sdu.sem.commonsystem.Entity;
import dk.sdu.sem.commonsystem.Vector2D;
import dk.sdu.sem.commonweaponsystem.IWeaponSPI;
import dk.sdu.sem.commonweaponsystem.WeaponComponent;
import dk.sdu.sem.gamesystem.GameConstants;
import dk.sdu.sem.gamesystem.ServiceLocator;
import dk.sdu.sem.gamesystem.assets.references.IAssetReference;
import dk.sdu.sem.gamesystem.assets.references.SpriteReference;
import dk.sdu.sem.gamesystem.components.AnimatorComponent;
import dk.sdu.sem.gamesystem.components.PhysicsComponent;
import dk.sdu.sem.gamesystem.components.SpriteRendererComponent;
import dk.sdu.sem.gamesystem.components.TransformComponent;
import dk.sdu.sem.gamesystem.rendering.Sprite;
import dk.sdu.sem.player.IPlayerFactory;
import dk.sdu.sem.player.PlayerComponent;
import dk.sdu.sem.commonhealth.HealthComponent;
import dk.sdu.sem.commoninventory.InventoryComponent;
<<<<<<< HEAD
=======

import java.util.ServiceLoader;
>>>>>>> b1585a11

/**
 * Factory for creating player entities with correctly positioned colliders.
 * Uses the reference-based approach for sprites and animations.
 */
public class PlayerFactory implements IPlayerFactory {
	private static final boolean DEBUG = false;

	// Offset for the collider to match the visual representation
	private static final float COLLIDER_OFFSET_Y = GameConstants.TILE_SIZE * 0.25f;
	public IWeaponSPI weapon;
	@Override
	public Entity create() {
		return create(new Vector2D(400, 300), 1000.0f, 5.0f);
	}

	@Override
	public Entity create(Vector2D position, float moveSpeed, float friction) {
		if (DEBUG) System.out.println("Creating player entity at position: " + position);

		Entity player = new Entity();

		// Add core components
		player.addComponent(new TransformComponent(position, 0, new Vector2D(2, 2)));
		player.addComponent(new PhysicsComponent(friction));
		player.addComponent(new PlayerComponent(moveSpeed));
		player.addComponent(new HealthComponent(3, 3));
		ServiceLoader<IWeaponSPI> weaponloader = ServiceLoader.load(IWeaponSPI.class);
		weapon = weaponloader.iterator().next();

		// Add inventory component - IMPORTANT for item pickups
		InventoryComponent inventory = new InventoryComponent(30);
		player.addComponent(inventory);

		System.out.println("Player created with inventory component (capacity: " + inventory.getMaxCapacity() + ")");

		player.addComponent(new WeaponComponent(weapon,2,3.5F));

		// Add inventory component - IMPORTANT for item pickups
		InventoryComponent inventory = new InventoryComponent(30);
		player.addComponent(inventory);

<<<<<<< HEAD
=======
		System.out.println("Player created with inventory component (capacity: " + inventory.getMaxCapacity() + ")");

		// Create a sprite reference for the default idle frame
		IAssetReference<Sprite> defaultSpriteRef = new SpriteReference("elf_m_idle_anim_f0");

>>>>>>> b1585a11
		// Add sprite renderer with the first frame of idle animation
		SpriteRendererComponent renderer = new SpriteRendererComponent(defaultSpriteRef);
		renderer.setRenderLayer(GameConstants.LAYER_CHARACTERS);
		player.addComponent(renderer);

		// Create animator component with states
		AnimatorComponent animator = new AnimatorComponent();

		// Add animation states (using the names created in PlayerAssetProvider)
		animator.addState("idle", "player_idle");
		animator.addState("run", "player_run");

		// Set initial state
		animator.setCurrentState("idle");

		// Add transitions between states
		animator.addTransition("idle", "run", "isMoving", true);
		animator.addTransition("run", "idle", "isMoving", false);

		player.addComponent(animator);

		// Add a collider with Y offset to match player sprite center
		// IMPORTANT: Set the proper physics layer for collision filtering
		float colliderRadius = GameConstants.TILE_SIZE * 0.35f;
		addColliderWithOffset(player, colliderRadius);

		return player;
	}

	/**
	 * Adds a collider with appropriate Y offset to match the visual representation.
	 *
	 * @param player The player entity
	 * @param colliderRadius The radius of the collider
	 */
	private void addColliderWithOffset(Entity player, float colliderRadius) {
		IColliderFactory factory = ServiceLocator.getColliderFactory();
		if (factory != null) {
			// Add collider with offset to match the character's center mass
			// IMPORTANT: Set PhysicsLayer.PLAYER for proper collision filtering
			boolean success = factory.addCircleCollider(
				player,               // Entity
				0,                    // X offset
				COLLIDER_OFFSET_Y,    // Y offset
				colliderRadius,       // Radius
				PhysicsLayer.PLAYER   // IMPORTANT: Set the correct layer
			);

			if (success) {
				System.out.println("Added collider to player entity (layer: PLAYER, radius: " + colliderRadius + ")");
			} else {
				System.out.println("Failed to add collider to player entity");
			}
		} else {
			System.out.println("No collision support available for player");
		}
	}

	@Override
	public void addColliderIfAvailable(Entity player, float colliderRadius) {
		addColliderWithOffset(player, colliderRadius);
	}
}<|MERGE_RESOLUTION|>--- conflicted
+++ resolved
@@ -20,11 +20,8 @@
 import dk.sdu.sem.player.PlayerComponent;
 import dk.sdu.sem.commonhealth.HealthComponent;
 import dk.sdu.sem.commoninventory.InventoryComponent;
-<<<<<<< HEAD
-=======
 
 import java.util.ServiceLoader;
->>>>>>> b1585a11
 
 /**
  * Factory for creating player entities with correctly positioned colliders.
@@ -55,11 +52,6 @@
 		ServiceLoader<IWeaponSPI> weaponloader = ServiceLoader.load(IWeaponSPI.class);
 		weapon = weaponloader.iterator().next();
 
-		// Add inventory component - IMPORTANT for item pickups
-		InventoryComponent inventory = new InventoryComponent(30);
-		player.addComponent(inventory);
-
-		System.out.println("Player created with inventory component (capacity: " + inventory.getMaxCapacity() + ")");
 
 		player.addComponent(new WeaponComponent(weapon,2,3.5F));
 
@@ -67,14 +59,11 @@
 		InventoryComponent inventory = new InventoryComponent(30);
 		player.addComponent(inventory);
 
-<<<<<<< HEAD
-=======
 		System.out.println("Player created with inventory component (capacity: " + inventory.getMaxCapacity() + ")");
 
 		// Create a sprite reference for the default idle frame
 		IAssetReference<Sprite> defaultSpriteRef = new SpriteReference("elf_m_idle_anim_f0");
 
->>>>>>> b1585a11
 		// Add sprite renderer with the first frame of idle animation
 		SpriteRendererComponent renderer = new SpriteRendererComponent(defaultSpriteRef);
 		renderer.setRenderLayer(GameConstants.LAYER_CHARACTERS);
