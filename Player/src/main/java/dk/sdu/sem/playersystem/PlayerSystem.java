--- conflicted
+++ resolved
@@ -24,10 +24,6 @@
  */
 public class PlayerSystem implements IUpdate {
 	private static final Logging LOGGER = Logging.createLogger("PlayerSystem", LoggingLevel.DEBUG);
-	private static final Logging LOGGER = Logging.createLogger("PlayerSystem", LoggingLevel.DEBUG);
-
-	private int horizontalMovement;
-	private int verticalMovement;
 
 	@Override
 	public void update() {
@@ -40,56 +36,16 @@
 		});
 	}
 
-<<<<<<< HEAD
 	private void handleDash(PlayerNode node) {
 		if (Input.getKeyDown(Key.SPACE) && node.player.state != PlayerState.DASHING) {
 			node.player.state = PlayerState.DASHING;
 
 			Vector2D dashDirection = Input.getMove();
 			node.physics.addImpulse(dashDirection.scale(1000f));
-=======
->>>>>>> 49fd5aa4
-		// Apply to all player entities
-		for (PlayerNode node : playerNodes) {
-			handleMovement(node, Input.getMove());
-			// Check if player input is enabled
-			if (!node.player.isInputEnabled()) {
-				// Skip input processing but still update animations
-				if (node.getEntity().getComponent(AnimatorComponent.class) != null) {
-					// Update animation parameters based on current velocity, not input
-					updateAnimationFromVelocity(node);
-				}
-				continue;
-			}
-<<<<<<< HEAD
-
-			// Process normal input handling
-			handleMovement(node, horizontalMovement, verticalMovement);
 
 			Time.after(0.2f, () -> {
 				node.player.state = PlayerState.IDLE;
 			});
-=======
-      
->>>>>>> 49fd5aa4
-			// Activate weapon when mouse 1 pressed
-			if (Input.getKey(Key.MOUSE1)) {
-				Entity playerEntity = node.getEntity();
-				WeaponComponent weaponComponent = playerEntity.getComponent(WeaponComponent.class);
-
-				if (weaponComponent != null) {
-					Vector2D crosshairPosition = Input.getMousePosition();
-					Vector2D direction = crosshairPosition.subtract(
-						playerEntity.getComponent(TransformComponent.class).getPosition()
-					).normalize();
-
-					weaponComponent.getActiveWeapon().activateWeapon(playerEntity, direction);
-				}
-			}
-
-			if (node.stats.getStat(StatType.CURRENT_HEALTH) <= 0) {
-				Game.getInstance().gameOver();
-			}
 		}
 
 		node.animator.setParameter("isDashing", node.player.state == PlayerState.DASHING);
@@ -99,41 +55,8 @@
 			int amount = (int)(node.physics.getVelocity().magnitude() * 0.01f);
 			node.emitter.emit(new PlayerDashParticle(position), amount);
 		}
-	/**
-	 * Updates animation parameters based on current velocity
-	 */
-	private void updateAnimationFromVelocity(PlayerNode node) {
-		AnimatorComponent animator = node.getEntity().getComponent(AnimatorComponent.class);
-		PhysicsComponent physics = node.physicsComponent;
+  }
 
-		if (animator == null || physics == null) return;
-
-		Vector2D velocity = physics.getVelocity();
-		boolean isMoving = velocity.magnitudeSquared() > 10.0f; // Small threshold
-
-		animator.setParameter("isMoving", isMoving);
-		animator.setParameter("hasInput", false); // No active input
-
-		// Update direction parameter if needed
-		if (Math.abs(velocity.x()) > 0.1f) {
-			animator.setParameter("inputDirection", velocity.x() > 0 ? 1 : -1);
-		}
-	}
-
-	/**
-	 * Converts key states to movement values
-	 */
-	private void setMovementAxis() {
-		int leftMove = Input.getKey(Key.LEFT) ? -1 : 0;
-		int rightMove = Input.getKey(Key.RIGHT) ? 1 : 0;
-		int downMove = Input.getKey(Key.DOWN) ? 1 : 0;
-		int upMove = Input.getKey(Key.UP) ? -1 : 0;
-
-		horizontalMovement = leftMove + rightMove;
-		verticalMovement = upMove + downMove;
-	}
-
-<<<<<<< HEAD
 	private void handleWeapon(PlayerNode node) {
 		if (Input.getKey(Key.MOUSE1)) {
 			Entity playerEntity = node.getEntity();
@@ -142,33 +65,11 @@
 			Vector2D direction = crosshairPosition.subtract(playerPosition).normalize();
 
 			playerEntity.getComponent(WeaponComponent.class).getWeapon().activateWeapon(playerEntity, direction);
-=======
-	/**
-	 * Applies movement to the physics component based on input
-	 */
-	private void handleMovement(PlayerNode node, Vector2D move) {
-		PhysicsComponent physics = node.physicsComponent;
-		PlayerComponent player = node.player;
-		AnimatorComponent animator = node.getEntity().getComponent(AnimatorComponent.class);
-
-		boolean isInputActive = move.x() != 0 || move.y() != 0;
-
-		// Update input parameters for animation
-		if (animator != null) {
-			// Only update the input direction parameter when input changes
-			if (move.x() != 0) {
-				animator.setParameter("inputDirection", move.x());
-			}
-
-			// Set an input active parameter - different from isMoving which is velocity-based
-			animator.setParameter("hasInput", isInputActive);
->>>>>>> 49fd5aa4
-		}
-	}
-
-<<<<<<< HEAD
+    }
+  }
+         
 	private void handleMovement(PlayerNode node) {
-		Vector2D move = Input.getMove(); // TODO: Replace with actual input handling
+		Vector2D move = Input.getMove();
 
 		boolean isInputActive = move.x() != 0 || move.y() != 0;
 		node.animator.setParameter("hasInput", isInputActive);
@@ -181,28 +82,5 @@
 		float speed = node.player.getMoveSpeed();
 		Vector2D force = move.scale(speed * (float)Time.getDeltaTime());
 		node.physics.addImpulse(force);
-=======
-		// Skip physics update if no input
-		if (!isInputActive) return;
-
-		float moveSpeed = player.getMoveSpeed();
-
-		// Create movement vector
-		Vector2D moveVector = move
-			.scale(moveSpeed * (float)Time.getDeltaTime());
-
-		// Apply to physics
-		Vector2D velocity = physics.getVelocity();
-		Vector2D newVelocity = velocity.add(moveVector);
-
-		physics.setVelocity(newVelocity);
-	}
-
-	/**
-	 * Returns whether the player is currently dashing
-	 */
-	public boolean isDashing() {
-		return isDashing;
->>>>>>> 49fd5aa4
 	}
 }