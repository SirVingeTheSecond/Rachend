package dk.sdu.sem.playersystem;

import dk.sdu.sem.commonstats.StatType;
import dk.sdu.sem.commonsystem.Entity;
import dk.sdu.sem.commonsystem.NodeManager;
import dk.sdu.sem.commonsystem.Vector2D;
import dk.sdu.sem.commonweapon.WeaponComponent;
import dk.sdu.sem.gamesystem.Game;
import dk.sdu.sem.gamesystem.Time;
import dk.sdu.sem.gamesystem.components.PhysicsComponent;
import dk.sdu.sem.gamesystem.components.AnimatorComponent;
import dk.sdu.sem.commonsystem.TransformComponent;
import dk.sdu.sem.gamesystem.input.Input;
import dk.sdu.sem.gamesystem.input.Key;
import dk.sdu.sem.gamesystem.services.IUpdate;
import dk.sdu.sem.logging.Logging;
import dk.sdu.sem.logging.LoggingLevel;
import dk.sdu.sem.player.PlayerComponent;

import java.util.Set;

/**
 * System responsible for handling player movement based on input.
 */
public class PlayerSystem implements IUpdate {
<<<<<<< HEAD
=======
	private static final Logging LOGGER = Logging.createLogger("PlayerSystem", LoggingLevel.DEBUG);

	private int horizontalMovement;
	private int verticalMovement;

>>>>>>> 1f0d6ca6
	// Track dash state for animation purposes
	private boolean isDashing = false;

	@Override
	public void update() {
		// Get all player nodes from the active scene
		Set<PlayerNode> playerNodes = NodeManager.active().getNodes(PlayerNode.class);

		if (playerNodes.isEmpty()) {
			return;
		}

		// Apply to all player entities
		for (PlayerNode node : playerNodes) {
<<<<<<< HEAD
			handleMovement(node, Input.getMove());
=======
			// Check if player input is enabled
			if (!node.player.isInputEnabled()) {
				// Skip input processing but still update animations
				if (node.getEntity().getComponent(AnimatorComponent.class) != null) {
					// Update animation parameters based on current velocity, not input
					updateAnimationFromVelocity(node);
				}
				continue;
			}

			// Process normal input handling
			handleMovement(node, horizontalMovement, verticalMovement);
>>>>>>> 1f0d6ca6

			// Activate weapon when mouse 1 pressed
			if (Input.getKey(Key.MOUSE1)) {
				Entity playerEntity = node.getEntity();
				WeaponComponent weaponComponent = playerEntity.getComponent(WeaponComponent.class);

				if (weaponComponent != null) {
					Vector2D crosshairPosition = Input.getMousePosition();
					Vector2D direction = crosshairPosition.subtract(
						playerEntity.getComponent(TransformComponent.class).getPosition()
					).normalize();

					weaponComponent.getActiveWeapon().activateWeapon(playerEntity, direction);
				}
			}

			if (node.stats.getStat(StatType.CURRENT_HEALTH) <= 0) {
				Game.getInstance().gameOver();
			}
		}

		// Reset dash state after one frame
		isDashing = false;
	}

	/**
<<<<<<< HEAD
=======
	 * Updates animation parameters based on current velocity
	 */
	private void updateAnimationFromVelocity(PlayerNode node) {
		AnimatorComponent animator = node.getEntity().getComponent(AnimatorComponent.class);
		PhysicsComponent physics = node.physicsComponent;

		if (animator == null || physics == null) return;

		Vector2D velocity = physics.getVelocity();
		boolean isMoving = velocity.magnitudeSquared() > 10.0f; // Small threshold

		animator.setParameter("isMoving", isMoving);
		animator.setParameter("hasInput", false); // No active input

		// Update direction parameter if needed
		if (Math.abs(velocity.x()) > 0.1f) {
			animator.setParameter("inputDirection", velocity.x() > 0 ? 1 : -1);
		}
	}

	/**
	 * Converts key states to movement values
	 */
	private void setMovementAxis() {
		int leftMove = Input.getKey(Key.LEFT) ? -1 : 0;
		int rightMove = Input.getKey(Key.RIGHT) ? 1 : 0;
		int downMove = Input.getKey(Key.DOWN) ? 1 : 0;
		int upMove = Input.getKey(Key.UP) ? -1 : 0;

		horizontalMovement = leftMove + rightMove;
		verticalMovement = upMove + downMove;
	}

	/**
>>>>>>> 1f0d6ca6
	 * Applies movement to the physics component based on input
	 */
	private void handleMovement(PlayerNode node, Vector2D move) {
		PhysicsComponent physics = node.physicsComponent;
		PlayerComponent player = node.player;
		AnimatorComponent animator = node.getEntity().getComponent(AnimatorComponent.class);

		boolean isInputActive = move.x() != 0 || move.y() != 0;

		// Update input parameters for animation
		if (animator != null) {
			// Only update the input direction parameter when input changes
			if (move.x() != 0) {
				animator.setParameter("inputDirection", move.x());
			}

			// Set an input active parameter - different from isMoving which is velocity-based
			animator.setParameter("hasInput", isInputActive);
		}

		// Skip physics update if no input
		if (!isInputActive) return;

		float moveSpeed = player.getMoveSpeed();

		// Create movement vector
		Vector2D moveVector = move
			.scale(moveSpeed * (float)Time.getDeltaTime());

		// Apply to physics
		Vector2D velocity = physics.getVelocity();
		Vector2D newVelocity = velocity.add(moveVector);

		physics.setVelocity(newVelocity);
	}

	/**
	 * Returns whether the player is currently dashing
	 */
	public boolean isDashing() {
		return isDashing;
	}
}<|MERGE_RESOLUTION|>--- conflicted
+++ resolved
@@ -23,14 +23,11 @@
  * System responsible for handling player movement based on input.
  */
 public class PlayerSystem implements IUpdate {
-<<<<<<< HEAD
-=======
 	private static final Logging LOGGER = Logging.createLogger("PlayerSystem", LoggingLevel.DEBUG);
 
 	private int horizontalMovement;
 	private int verticalMovement;
 
->>>>>>> 1f0d6ca6
 	// Track dash state for animation purposes
 	private boolean isDashing = false;
 
@@ -45,9 +42,7 @@
 
 		// Apply to all player entities
 		for (PlayerNode node : playerNodes) {
-<<<<<<< HEAD
 			handleMovement(node, Input.getMove());
-=======
 			// Check if player input is enabled
 			if (!node.player.isInputEnabled()) {
 				// Skip input processing but still update animations
@@ -57,11 +52,7 @@
 				}
 				continue;
 			}
-
-			// Process normal input handling
-			handleMovement(node, horizontalMovement, verticalMovement);
->>>>>>> 1f0d6ca6
-
+      
 			// Activate weapon when mouse 1 pressed
 			if (Input.getKey(Key.MOUSE1)) {
 				Entity playerEntity = node.getEntity();
@@ -87,8 +78,6 @@
 	}
 
 	/**
-<<<<<<< HEAD
-=======
 	 * Updates animation parameters based on current velocity
 	 */
 	private void updateAnimationFromVelocity(PlayerNode node) {
@@ -123,7 +112,6 @@
 	}
 
 	/**
->>>>>>> 1f0d6ca6
 	 * Applies movement to the physics component based on input
 	 */
 	private void handleMovement(PlayerNode node, Vector2D move) {
