<?xml version="1.0" encoding="UTF-8"?>
<project xmlns="http://maven.apache.org/POM/4.0.0"
         xmlns:xsi="http://www.w3.org/2001/XMLSchema-instance"
         xsi:schemaLocation="http://maven.apache.org/POM/4.0.0 http://maven.apache.org/xsd/maven-4.0.0.xsd">
    <modelVersion>4.0.0</modelVersion>
    <parent>
        <groupId>dk.sdu.sem</groupId>
        <artifactId>Rachend</artifactId>
        <version>1.0-SNAPSHOT</version>
    </parent>

    <artifactId>Player</artifactId>

    <properties>
        <maven.compiler.source>21</maven.compiler.source>
        <maven.compiler.target>21</maven.compiler.target>
        <project.build.sourceEncoding>UTF-8</project.build.sourceEncoding>
    </properties>
    <dependencies>
        <dependency>
            <groupId>dk.sdu.sem</groupId>
            <artifactId>GameEngine</artifactId>
            <version>1.0-SNAPSHOT</version>
            <scope>compile</scope>
        </dependency>
        <dependency>
            <groupId>dk.sdu.sem</groupId>
            <artifactId>CommonPlayer</artifactId>
            <version>1.0-SNAPSHOT</version>
            <scope>compile</scope>
        </dependency>
        <dependency>
            <groupId>dk.sdu.sem</groupId>
<<<<<<< HEAD
            <artifactId>Weapon</artifactId>
=======
            <artifactId>CommonHealth</artifactId>
>>>>>>> d26c30ce
            <version>1.0-SNAPSHOT</version>
            <scope>compile</scope>
        </dependency>
    </dependencies>

</project><|MERGE_RESOLUTION|>--- conflicted
+++ resolved
@@ -31,11 +31,13 @@
         </dependency>
         <dependency>
             <groupId>dk.sdu.sem</groupId>
-<<<<<<< HEAD
             <artifactId>Weapon</artifactId>
-=======
+            <version>1.0-SNAPSHOT</version>
+            <scope>compile</scope>
+        </dependency>
+        <dependency>
+            <groupId>dk.sdu.sem</groupId>
             <artifactId>CommonHealth</artifactId>
->>>>>>> d26c30ce
             <version>1.0-SNAPSHOT</version>
             <scope>compile</scope>
         </dependency>
