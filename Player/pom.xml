<?xml version="1.0" encoding="UTF-8"?>
<project xmlns="http://maven.apache.org/POM/4.0.0"
         xmlns:xsi="http://www.w3.org/2001/XMLSchema-instance"
         xsi:schemaLocation="http://maven.apache.org/POM/4.0.0 http://maven.apache.org/xsd/maven-4.0.0.xsd">
    <modelVersion>4.0.0</modelVersion>
    <parent>
        <groupId>dk.sdu.sem</groupId>
        <artifactId>Rachend</artifactId>
        <version>1.0-SNAPSHOT</version>
    </parent>

    <artifactId>Player</artifactId>

    <properties>
        <maven.compiler.source>21</maven.compiler.source>
        <maven.compiler.target>21</maven.compiler.target>
        <project.build.sourceEncoding>UTF-8</project.build.sourceEncoding>
    </properties>
    <dependencies>
        <dependency>
            <groupId>dk.sdu.sem</groupId>
            <artifactId>GameEngine</artifactId>
            <version>1.0-SNAPSHOT</version>
            <scope>compile</scope>
        </dependency>
        <dependency>
            <groupId>dk.sdu.sem</groupId>
            <artifactId>CommonPlayer</artifactId>
            <version>1.0-SNAPSHOT</version>
            <scope>compile</scope>
        </dependency>
        <dependency>
            <groupId>dk.sdu.sem</groupId>
            <artifactId>CommonHealth</artifactId>
            <version>1.0-SNAPSHOT</version>
            <scope>compile</scope>
        </dependency>
        <dependency>
            <groupId>dk.sdu.sem</groupId>
            <artifactId>BulletWeapon</artifactId>
            <version>1.0-SNAPSHOT</version>
            <scope>compile</scope>
        </dependency>
        <dependency>
            <groupId>dk.sdu.sem</groupId>
            <artifactId>CommonInventory</artifactId>
            <version>1.0-SNAPSHOT</version>
            <scope>compile</scope>
        </dependency>
        <dependency>
            <groupId>dk.sdu.sem</groupId>
            <artifactId>CommonStats</artifactId>
            <version>1.0-SNAPSHOT</version>
            <scope>compile</scope>
        </dependency>
        <dependency>
            <groupId>dk.sdu.sem</groupId>
            <artifactId>ParticleSystem</artifactId>
            <version>1.0-SNAPSHOT</version>
            <scope>compile</scope>
        </dependency>
    </dependencies>
<<<<<<< HEAD
    <build>
        <plugins>
            <plugin>
                <groupId>org.apache.maven.plugins</groupId>
                <artifactId>maven-compiler-plugin</artifactId>
                <configuration>
                    <source>21</source>
                    <target>21</target>
                </configuration>
            </plugin>
        </plugins>
    </build>
=======
    
>>>>>>> 1f0d6ca6

</project><|MERGE_RESOLUTION|>--- conflicted
+++ resolved
@@ -60,21 +60,6 @@
             <scope>compile</scope>
         </dependency>
     </dependencies>
-<<<<<<< HEAD
-    <build>
-        <plugins>
-            <plugin>
-                <groupId>org.apache.maven.plugins</groupId>
-                <artifactId>maven-compiler-plugin</artifactId>
-                <configuration>
-                    <source>21</source>
-                    <target>21</target>
-                </configuration>
-            </plugin>
-        </plugins>
-    </build>
-=======
     
->>>>>>> 1f0d6ca6
 
 </project>