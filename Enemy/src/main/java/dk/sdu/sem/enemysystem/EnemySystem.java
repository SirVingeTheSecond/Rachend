package dk.sdu.sem.enemysystem;

import dk.sdu.sem.commonsystem.Vector2D;
import dk.sdu.sem.enemy.EnemyComponent;
import dk.sdu.sem.gamesystem.GameConstants;
import dk.sdu.sem.gamesystem.Time;
import dk.sdu.sem.gamesystem.components.PhysicsComponent;
import dk.sdu.sem.commonsystem.TransformComponent;
import dk.sdu.sem.gamesystem.services.IUpdate;
import dk.sdu.sem.commonsystem.NodeManager;


import java.util.Optional;
import java.util.Set;

/**
 * System that updates enemy state and handles enemy movement towards player.
 */
public class EnemySystem implements IUpdate {
	// Minimum distance enemies should maintain from the player
	//private static final float DEFAULT_MIN_DISTANCE = 20.0f;
	// Slowdown factor when enemy is too close to player
	private static final float CLOSE_RANGE_SLOWDOWN = 0.6f;

	@Override
	public void update() {
		// get all Enemies on active scene
		Set<EnemyNode> enemyNodes =
			NodeManager.active().getNodes(EnemyNode.class);
		if (enemyNodes.isEmpty()) {
			return;
		}

		// temporary code to get the location of the player
		PlayerTargetNode playerNode = NodeManager.active().getNodes(PlayerTargetNode.class).stream().findFirst().orElse(null);
		if (playerNode == null)
			return;

		// we assume there preexists 1 player entity on the active scene.
		Vector2D playerLocationVector =
			playerNode.getEntity().getComponent(TransformComponent.class).getPosition();

		for (EnemyNode node : enemyNodes) {
<<<<<<< HEAD
			node.pathfinding.current().ifPresent(route -> {
				route = toWorldPosition(route).add(new Vector2D(0.5f, 0.5f));

				// Check if we're close enough to the current waypoint
				if (Vector2D.euclidean_distance(route, node.transform.getPosition()) < GameConstants.TILE_SIZE * 0.5f) {
					node.pathfinding.advance();
				}

				Vector2D direction = route.subtract(node.transform.getPosition()).normalize();
				moveTowards(node.physics, node.enemy, direction);
				node.weapon.getWeapon().activateWeapon(node.getEntity(), direction);
			});
		}
	}

	private static Vector2D toWorldPosition(Vector2D position) {
		return position.scale((float) GameConstants.TILE_SIZE);
	}
=======
			Vector2D enemyPosition = node.transform.getPosition();
			Vector2D playerDirectionVector = playerLocationVector.subtract(enemyPosition);
			float distanceToPlayer = playerDirectionVector.magnitude();

			// Normalize direction for consistent movement speed
			Vector2D normalizedDirection = playerDirectionVector.normalize();

			moveTowards(node.physics, node.enemy, normalizedDirection);

			/*
			// Get preferred distance from component or use default
			float preferredDistance = getPreferredDistance(node.enemy);

			// Move towards player if outside preferred distance
			if (distanceToPlayer > preferredDistance) {
				moveTowards(node.physics, node.enemy, normalizedDirection);
			} else {
				// When close to preferred distance, slow down gradually
				slowDown(node.physics);
			}
			*/

			// Always update weapon targeting
			node.weapon.getWeapon().activateWeapon(node.getEntity(), normalizedDirection);
		}
	}

	/**
	 * Gets the preferred distance for an enemy.
	 * @param enemyComponent The enemy component
	 * @return The preferred minimum distance to maintain from player
	 */
	/*
	private float getPreferredDistance(EnemyComponent enemyComponent) {
		// Behavior component will take care of this?
		// Use the default for now
		return DEFAULT_MIN_DISTANCE;
	}
	*/
>>>>>>> 7ab87270

	/**
	 * Moves the enemy towards a target direction.
	 * @param physicsComponent The physics component
	 * @param enemyComponent The enemy component with movement properties
	 * @param direction Normalized direction vector to move in
	 */
	private void moveTowards(PhysicsComponent physicsComponent,
							 EnemyComponent enemyComponent,
							 Vector2D direction) {
		float moveSpeed = enemyComponent.getMoveSpeed();

		// Create movement vector
		Vector2D moveVector = direction
			.scale(moveSpeed * (float)Time.getDeltaTime());
		Vector2D velocity = physicsComponent.getVelocity();
		Vector2D newVelocity = velocity.add(moveVector);

		physicsComponent.setVelocity(newVelocity);
	}

	/**
	 * Gradually slows down the enemy when near the player.
	 * This prevents jerky movement when near the stopping distance.
	 * @param physicsComponent The physics component to slow down
	 */
	private void slowDown(PhysicsComponent physicsComponent) {
		Vector2D velocity = physicsComponent.getVelocity();

		// Apply a drag factor to gradually slow down
		Vector2D newVelocity = velocity.scale(CLOSE_RANGE_SLOWDOWN);

		physicsComponent.setVelocity(newVelocity);
	}
}<|MERGE_RESOLUTION|>--- conflicted
+++ resolved
@@ -41,7 +41,6 @@
 			playerNode.getEntity().getComponent(TransformComponent.class).getPosition();
 
 		for (EnemyNode node : enemyNodes) {
-<<<<<<< HEAD
 			node.pathfinding.current().ifPresent(route -> {
 				route = toWorldPosition(route).add(new Vector2D(0.5f, 0.5f));
 
@@ -60,47 +59,6 @@
 	private static Vector2D toWorldPosition(Vector2D position) {
 		return position.scale((float) GameConstants.TILE_SIZE);
 	}
-=======
-			Vector2D enemyPosition = node.transform.getPosition();
-			Vector2D playerDirectionVector = playerLocationVector.subtract(enemyPosition);
-			float distanceToPlayer = playerDirectionVector.magnitude();
-
-			// Normalize direction for consistent movement speed
-			Vector2D normalizedDirection = playerDirectionVector.normalize();
-
-			moveTowards(node.physics, node.enemy, normalizedDirection);
-
-			/*
-			// Get preferred distance from component or use default
-			float preferredDistance = getPreferredDistance(node.enemy);
-
-			// Move towards player if outside preferred distance
-			if (distanceToPlayer > preferredDistance) {
-				moveTowards(node.physics, node.enemy, normalizedDirection);
-			} else {
-				// When close to preferred distance, slow down gradually
-				slowDown(node.physics);
-			}
-			*/
-
-			// Always update weapon targeting
-			node.weapon.getWeapon().activateWeapon(node.getEntity(), normalizedDirection);
-		}
-	}
-
-	/**
-	 * Gets the preferred distance for an enemy.
-	 * @param enemyComponent The enemy component
-	 * @return The preferred minimum distance to maintain from player
-	 */
-	/*
-	private float getPreferredDistance(EnemyComponent enemyComponent) {
-		// Behavior component will take care of this?
-		// Use the default for now
-		return DEFAULT_MIN_DISTANCE;
-	}
-	*/
->>>>>>> 7ab87270
 
 	/**
 	 * Moves the enemy towards a target direction.
