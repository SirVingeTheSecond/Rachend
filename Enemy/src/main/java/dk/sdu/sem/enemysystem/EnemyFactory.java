--- conflicted
+++ resolved
@@ -1,13 +1,7 @@
 package dk.sdu.sem.enemysystem;
 
-<<<<<<< HEAD
-import dk.sdu.sem.collision.PhysicsLayer;
-import dk.sdu.sem.collision.components.ColliderComponent;
-import dk.sdu.sem.commonhealth.HealthComponent;
-=======
 import dk.sdu.sem.collision.IColliderFactory;
 import dk.sdu.sem.collision.PhysicsLayer;
->>>>>>> 2f9c1253
 import dk.sdu.sem.commonweaponsystem.IWeaponSPI;
 import dk.sdu.sem.commonweaponsystem.WeaponComponent;
 import dk.sdu.sem.gamesystem.GameConstants;
@@ -51,21 +45,9 @@
 		Entity enemy = new Entity();
 
 		// Core components for an enemy
-<<<<<<< HEAD
 		enemy.addComponent(new TransformComponent(position, 0, new Vector2D(2,2)));
 		enemy.addComponent(new PhysicsComponent(friction, 50));
 		enemy.addComponent(new EnemyComponent(moveSpeed));
-		enemy.addComponent(new HealthComponent(health));
-		enemy.addComponent(new ColliderComponent(
-			enemy,
-			new Vector2D(0, 0),
-			12,
-			PhysicsLayer.ENEMY
-		));
-=======
-		enemy.addComponent(new TransformComponent(position, 0, new Vector2D(2, 2)));
-		enemy.addComponent(new PhysicsComponent(friction));
->>>>>>> 2f9c1253
 
 		// Add enemy component with moveSpeed
 		EnemyComponent enemyComponent = new EnemyComponent(moveSpeed);
