--- conflicted
+++ resolved
@@ -74,14 +74,8 @@
 		StatsComponent stats = StatsFactory.createStatsFor(enemy);
 
 		// Set enemy health to exactly 1 HP for one-shot kills
-<<<<<<< HEAD
 		stats.setBaseStat(StatType.MAX_HEALTH, 5f);
 		stats.setBaseStat(StatType.CURRENT_HEALTH, 5f);
-=======
-		stats.setBaseStat(StatType.MAX_HEALTH, 1f);
-		stats.setBaseStat(StatType.CURRENT_HEALTH, 1f);
-		stats.setBaseStat(StatType.MOVE_SPEED, moveSpeed);
->>>>>>> 831456af
 
 		// Set other stats
 		stats.setBaseStat(StatType.ATTACK_RANGE, 35f);
