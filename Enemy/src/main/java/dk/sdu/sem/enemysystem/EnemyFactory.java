package dk.sdu.sem.enemysystem;

import dk.sdu.sem.collision.IColliderFactory;
import dk.sdu.sem.collision.components.CircleColliderComponent;
import dk.sdu.sem.collision.data.PhysicsLayer;
import dk.sdu.sem.commonsystem.Scene;
import dk.sdu.sem.commonweapon.IWeaponSPI;
import dk.sdu.sem.commonweapon.WeaponComponent;
import dk.sdu.sem.commonweapon.WeaponRegistry;
import dk.sdu.sem.gamesystem.GameConstants;
import dk.sdu.sem.gamesystem.assets.references.IAssetReference;
import dk.sdu.sem.gamesystem.assets.references.SpriteReference;
import dk.sdu.sem.gamesystem.components.AnimatorComponent;
import dk.sdu.sem.gamesystem.components.SpriteRendererComponent;
import dk.sdu.sem.commonsystem.Entity;
import dk.sdu.sem.commonsystem.Vector2D;
import dk.sdu.sem.enemy.EnemyComponent;
import dk.sdu.sem.enemy.IEnemyFactory;
import dk.sdu.sem.gamesystem.components.PhysicsComponent;
import dk.sdu.sem.commonsystem.TransformComponent;
import dk.sdu.sem.gamesystem.rendering.Sprite;
import dk.sdu.sem.commonstats.StatsFactory;
import dk.sdu.sem.commonstats.StatsComponent;
import dk.sdu.sem.commonstats.StatType;
import dk.sdu.sem.logging.Logging;
import dk.sdu.sem.logging.LoggingLevel;
import dk.sdu.sem.pathfindingsystem.PathfindingComponent;
import dk.sdu.sem.player.PlayerComponent;

import java.util.List;
import java.util.Optional;
import java.util.ServiceLoader;

public class EnemyFactory implements IEnemyFactory {
	private static Logging LOGGER = Logging.createLogger("EnemyFactory", LoggingLevel.DEBUG);

	private static final float COLLIDER_RADIUS = GameConstants.TILE_SIZE * 0.4f;
	private static final float COLLIDER_OFFSET_Y = GameConstants.TILE_SIZE * 0.125f;

	/**
	 * Creates an enemy entity with default settings.
	 */
	@Override
	public Entity create() {
		return create(new Vector2D(500, 400), 300, 5.0f, 1);
	}

	/**
	 * Creates an enemy entity with custom settings.
	 */
	@Override
	public Entity create(Vector2D position, float moveSpeed, float friction, int health) {
		LOGGER.debug("Creating enemy with " + health + " health at position " + position);

		Entity enemy = new Entity();

		// Core components for an enemy
		enemy.addComponent(new TransformComponent(position, 0, new Vector2D(2,2)));
		enemy.addComponent(new PhysicsComponent(friction, 0.5f));
		enemy.addComponent(new EnemyComponent());
		enemy.addComponent(new PathfindingComponent(() -> {
			// TODO: optimize (scene entity traversal per half second per enemy)
			TransformComponent playerTransform = Scene.getActiveScene().getEntitiesWithComponent(PlayerComponent.class)
				.stream()
				.findFirst()
				.map(entity -> entity.getComponent(TransformComponent.class))
				.orElse(null);


			return Optional.ofNullable(playerTransform).map(TransformComponent::getPosition);
		}));

		// Add unified stats component using the factory
		StatsComponent stats = StatsFactory.createStatsFor(enemy);

<<<<<<< HEAD
			// Set enemy health to exactly 1 HP for one-shot kills
			stats.setBaseStat(StatType.MAX_HEALTH, 1f);
			stats.setBaseStat(StatType.CURRENT_HEALTH, 1f);
=======
		// Set enemy health to exactly 1 HP for one-shot kills
		stats.setBaseStat(StatType.MAX_HEALTH, 5f);
		stats.setBaseStat(StatType.CURRENT_HEALTH, 5f);
>>>>>>> 84585960

		// Set other stats
		stats.setBaseStat(StatType.ATTACK_RANGE, 35f);

		LOGGER.debug("Enemy stats initialized: Health=" +
			stats.getCurrentHealth() + "/" + stats.getMaxHealth() +
			", Damage=" + stats.getBaseStat(StatType.DAMAGE));

		// Add weapon component
		IWeaponSPI weapon = WeaponRegistry.getWeapon("bullet_weapon");
		if (weapon != null)
			enemy.addComponent(new WeaponComponent(stats, List.of(weapon)));

		// Setup sprite renderer
<<<<<<< HEAD
			return Optional.ofNullable(playerTransform)
				.map(TransformComponent::getPosition);
		}));

=======
>>>>>>> 84585960
		IAssetReference<Sprite> defaultSpriteRef = new SpriteReference("big_demon_idle_anim_f0_sprite");
		SpriteRendererComponent renderer = new SpriteRendererComponent(defaultSpriteRef);
		renderer.setRenderLayer(GameConstants.LAYER_OBJECTS);
		enemy.addComponent(renderer);

		// Setup animator component
		AnimatorComponent animator = new AnimatorComponent();

		// Add animation states
		animator.addState("idle", "demon_idle");
		animator.addState("run", "demon_run");
		animator.addState("hurt", "demon_hurt");

		// Set initial state
		animator.setCurrentState("idle");

		// Add transitions between states
		animator.addTransition("idle", "run", "isMoving", true);
		animator.addTransition("run", "idle", "isMoving", false);

		stats.addStatChangeListener(StatType.CURRENT_HEALTH, (oldValue, newValue) -> {
			if (newValue < oldValue) {
				animator.setOneShotData("hurt", "idle");
			}
		});

		enemy.addComponent(animator);

		// Add a collider for the enemy
		addCollider(enemy);
		enemy.addComponent(new EnemyCollisionListener());

		return enemy;
	}

	/**
	 * Adds a collider to the enemy entity.
	 */
	private void addCollider(Entity enemy) {
		Optional<IColliderFactory> optionalFactory = ServiceLoader.load(IColliderFactory.class).findFirst();

		if (optionalFactory.isPresent()) {
			IColliderFactory factory = optionalFactory.get();

			Vector2D offset = new Vector2D(0, COLLIDER_OFFSET_Y);

			CircleColliderComponent collider = factory.addCircleCollider(
				enemy,
				offset,
				COLLIDER_RADIUS,
				PhysicsLayer.ENEMY
			);

			if (collider != null) {
				LOGGER.debug("Added collider to enemy entity (layer: ENEMY, radius: " + COLLIDER_RADIUS + ")");
			} else {
				LOGGER.error("Failed to add collider to enemy entity");
			}
		} else {
			LOGGER.debug("No collision support available for enemy");
		}
	}
}<|MERGE_RESOLUTION|>--- conflicted
+++ resolved
@@ -73,15 +73,9 @@
 		// Add unified stats component using the factory
 		StatsComponent stats = StatsFactory.createStatsFor(enemy);
 
-<<<<<<< HEAD
-			// Set enemy health to exactly 1 HP for one-shot kills
-			stats.setBaseStat(StatType.MAX_HEALTH, 1f);
-			stats.setBaseStat(StatType.CURRENT_HEALTH, 1f);
-=======
 		// Set enemy health to exactly 1 HP for one-shot kills
 		stats.setBaseStat(StatType.MAX_HEALTH, 5f);
 		stats.setBaseStat(StatType.CURRENT_HEALTH, 5f);
->>>>>>> 84585960
 
 		// Set other stats
 		stats.setBaseStat(StatType.ATTACK_RANGE, 35f);
@@ -96,13 +90,6 @@
 			enemy.addComponent(new WeaponComponent(stats, List.of(weapon)));
 
 		// Setup sprite renderer
-<<<<<<< HEAD
-			return Optional.ofNullable(playerTransform)
-				.map(TransformComponent::getPosition);
-		}));
-
-=======
->>>>>>> 84585960
 		IAssetReference<Sprite> defaultSpriteRef = new SpriteReference("big_demon_idle_anim_f0_sprite");
 		SpriteRendererComponent renderer = new SpriteRendererComponent(defaultSpriteRef);
 		renderer.setRenderLayer(GameConstants.LAYER_OBJECTS);
