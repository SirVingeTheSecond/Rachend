package dk.sdu.sem.enemysystem;

import dk.sdu.sem.collision.IColliderFactory;
import dk.sdu.sem.collision.components.CircleColliderComponent;
import dk.sdu.sem.collision.data.PhysicsLayer;
import dk.sdu.sem.commonitem.ItemDropComponent;
import dk.sdu.sem.commonsystem.Scene;
import dk.sdu.sem.commonweapon.IWeaponSPI;
import dk.sdu.sem.commonweapon.WeaponComponent;
import dk.sdu.sem.commonweapon.WeaponRegistry;
import dk.sdu.sem.gamesystem.GameConstants;
import dk.sdu.sem.gamesystem.assets.references.IAssetReference;
import dk.sdu.sem.gamesystem.assets.references.SpriteReference;
import dk.sdu.sem.gamesystem.components.AnimatorComponent;
import dk.sdu.sem.gamesystem.components.SpriteRendererComponent;
import dk.sdu.sem.commonsystem.Entity;
import dk.sdu.sem.commonsystem.Vector2D;
import dk.sdu.sem.enemy.EnemyComponent;
import dk.sdu.sem.enemy.IEnemyFactory;
import dk.sdu.sem.gamesystem.components.PhysicsComponent;
import dk.sdu.sem.commonsystem.TransformComponent;
import dk.sdu.sem.gamesystem.rendering.Sprite;
import dk.sdu.sem.commonstats.StatsFactory;
import dk.sdu.sem.commonstats.StatsComponent;
import dk.sdu.sem.commonstats.StatType;
import dk.sdu.sem.logging.Logging;
import dk.sdu.sem.logging.LoggingLevel;
import dk.sdu.sem.pathfindingsystem.PathfindingComponent;
import dk.sdu.sem.player.PlayerComponent;

import java.util.List;
import java.util.Optional;
import java.util.ServiceLoader;

public class EnemyFactory implements IEnemyFactory {
	private static Logging LOGGER = Logging.createLogger("EnemyFactory", LoggingLevel.DEBUG);

	// Should not be declared here
	private static final float COLLIDER_RADIUS = GameConstants.TILE_SIZE * 0.4f;
	private static final float COLLIDER_OFFSET_Y = GameConstants.TILE_SIZE * 0.125f;

	/**
	 * Creates an enemy entity with default settings.
	 */
	@Override
	public Entity create() {
		return create(new Vector2D(500, 400), 300, 5.0f, 1);
	}

	/**
	 * Creates an enemy entity with custom settings.
	 */
	@Override
	public Entity create(Vector2D position, float moveSpeed, float friction, int health) {
		LOGGER.debug("Creating enemy with " + health + " health at position " + position);

		Entity enemy = new Entity();

		// Core components for an enemy
		enemy.addComponent(new TransformComponent(position, 0, new Vector2D(2,2)));
		enemy.addComponent(new PhysicsComponent(friction, 0.5f));
		enemy.addComponent(new EnemyComponent());
		enemy.addComponent(new PathfindingComponent(() -> {
			// TODO: optimize (scene entity traversal per half second per enemy)
			TransformComponent playerTransform = Scene.getActiveScene().getEntitiesWithComponent(PlayerComponent.class)
					.stream()
					.findFirst()
					.map(entity -> entity.getComponent(TransformComponent.class))
					.orElse(null);


			return Optional.ofNullable(playerTransform).map(TransformComponent::getPosition);
		}));

		// Add unified stats component using the factory
		StatsComponent stats = StatsFactory.createStatsFor(enemy);

		// Set enemy health to exactly 1 HP for one-shot kills
		stats.setBaseStat(StatType.MAX_HEALTH, 5f);
		stats.setBaseStat(StatType.CURRENT_HEALTH, 5f);

		// Set other stats
<<<<<<< HEAD
		stats.setBaseStat(StatType.ATTACK_RANGE, 6f);
=======
		stats.setBaseStat(StatType.ATTACK_RANGE, 100f);
>>>>>>> 4ebeffe6

		LOGGER.debug("Enemy stats initialized: Health=" +
			stats.getCurrentHealth() + "/" + stats.getMaxHealth() +
			", Damage=" + stats.getBaseStat(StatType.DAMAGE));

		// Add weapon component
		IWeaponSPI weapon = WeaponRegistry.getWeapon("bullet_weapon");
		if (weapon != null)
			enemy.addComponent(new WeaponComponent(stats, List.of(weapon)));

		// Setup sprite renderer
		IAssetReference<Sprite> defaultSpriteRef = new SpriteReference("big_demon_idle_anim_f0_sprite");
		SpriteRendererComponent renderer = new SpriteRendererComponent(defaultSpriteRef);
		renderer.setRenderLayer(GameConstants.LAYER_OBJECTS);
		enemy.addComponent(renderer);

		// Setup animator component
		AnimatorComponent animator = new AnimatorComponent();

		// Add animation states
		animator.addState("idle", "demon_idle");
		animator.addState("run", "demon_run");
		animator.addState("hurt", "demon_hurt");

		// Set initial state
		animator.setCurrentState("idle");

		// Add transitions between states
		animator.addTransition("idle", "run", "isMoving", true);
		animator.addTransition("run", "idle", "isMoving", false);

		stats.addStatChangeListener(StatType.CURRENT_HEALTH, (oldValue, newValue) -> {
			if (newValue < oldValue) {
				animator.setOneShotData("hurt", "idle");
			}
		});

		enemy.addComponent(animator);

		// Add a collider for the enemy
		addCollider(enemy);
		enemy.addComponent(new EnemyCollisionListener());

		enemy.addComponent(new ItemDropComponent("enemy", 0.15f));

		return enemy;
	}

	/**
	 * Adds a collider to the enemy entity.
	 */
	private void addCollider(Entity enemy) {
		Optional<IColliderFactory> optionalFactory = ServiceLoader.load(IColliderFactory.class).findFirst();

		if (optionalFactory.isPresent()) {
			IColliderFactory factory = optionalFactory.get();

			Vector2D offset = new Vector2D(0, COLLIDER_OFFSET_Y);

			CircleColliderComponent collider = factory.addCircleCollider(
				enemy,
				offset,
				COLLIDER_RADIUS,
				PhysicsLayer.ENEMY
			);

			if (collider != null) {
				LOGGER.debug("Added collider to enemy entity (layer: ENEMY, radius: " + COLLIDER_RADIUS + ")");
			} else {
				LOGGER.error("Failed to add collider to enemy entity");
			}
		} else {
			LOGGER.debug("No collision support available for enemy");
		}
	}
}<|MERGE_RESOLUTION|>--- conflicted
+++ resolved
@@ -80,11 +80,7 @@
 		stats.setBaseStat(StatType.CURRENT_HEALTH, 5f);
 
 		// Set other stats
-<<<<<<< HEAD
 		stats.setBaseStat(StatType.ATTACK_RANGE, 6f);
-=======
-		stats.setBaseStat(StatType.ATTACK_RANGE, 100f);
->>>>>>> 4ebeffe6
 
 		LOGGER.debug("Enemy stats initialized: Health=" +
 			stats.getCurrentHealth() + "/" + stats.getMaxHealth() +
