package dk.sdu.sem.commonweapon;

import dk.sdu.sem.commonstats.StatType;
import dk.sdu.sem.commonstats.StatsComponent;
import dk.sdu.sem.commonsystem.IComponent;

import java.util.List;
import java.util.Map;
import java.util.TreeMap;

/**
 * Component for entities that can use weapons.
 */
public class WeaponComponent implements IComponent {
	private IWeaponSPI activeWeapon;
	private double lastActivatedTime = 0;

	private final List<IWeaponSPI> weapons;
	private final Map<String, IWeaponSPI> weaponMap = new TreeMap<>();

	private final StatsComponent stats;

	/**
	 * Creates a weapon component.
	 *
	 * @param weapons The weapon implementations
	 */
	public WeaponComponent(StatsComponent stats, List<IWeaponSPI> weapons) {
		this.weapons = weapons;
		this.stats = stats;

		for (IWeaponSPI w : weapons) {
			weaponMap.put(w.getId(), w);
		}

<<<<<<< HEAD
		if (!weapons.isEmpty()) {
			setActiveWeapon(weapons.get(0));
		}
	}

	/**
	 * Updates stats based on the active weapon type
	 */
	private void updateWeaponStats(IWeaponSPI weapon) {
		// Common stats
		stats.setBaseStat(StatType.DAMAGE, weapon.getDamage());
		stats.setBaseStat(StatType.ATTACK_SPEED, weapon.getAttackSpeed());
		stats.setBaseStat(StatType.BULLET_SCALE, weapon.getAttackScale());

		// I still think this is valid
		if (weapon instanceof IRangedWeaponSPI) {
			stats.setBaseStat(StatType.BULLET_SPEED, ((IRangedWeaponSPI) weapon).getBulletSpeed());
		} else {
			stats.setBaseStat(StatType.BULLET_SPEED, 0);
		}
=======
		setActiveWeapon(weapons.get(0).getId());
>>>>>>> 84585960
	}

	public IWeaponSPI getActiveWeapon() {
		return activeWeapon;
	}

	/**
	 * Sets the active weapon by reference
	 */
	private void setActiveWeapon(IWeaponSPI weapon) {
		if (weapon == null) return;

		activeWeapon = weapon;
		updateWeaponStats(weapon);
	}

	/**
	 * Sets the active weapon by ID
	 */
	public void setActiveWeapon(String id) {
		IWeaponSPI weapon = weaponMap.get(id);
		if (weapon == null) return;

<<<<<<< HEAD
		setActiveWeapon(weapon);
=======
		activeWeapon = weapon;
		stats.setBaseStat(StatType.DAMAGE, activeWeapon.getDamage());
		stats.setBaseStat(StatType.BULLET_SPEED, activeWeapon.getBulletSpeed());
		stats.setBaseStat(StatType.ATTACK_SPEED, activeWeapon.getAttackSpeed());
		stats.setBaseStat(StatType.BULLET_SCALE, activeWeapon.getBulletScale());
		stats.setBaseStat(StatType.BULLET_KNOCKBACK, activeWeapon.getBulletKnockback());
>>>>>>> 84585960
	}

	public float getDamage() {
		return stats.getStat(StatType.DAMAGE);
	}

	public double getLastActivatedTime() {
		return lastActivatedTime;
	}

	public void setLastActivatedTime(double time) {
		this.lastActivatedTime = time;
	}

	/**
	 * Checks if weapon can fire based on cooldown.
	 */
	public boolean canFire(double currentTime) {
		return currentTime - lastActivatedTime >= 1 / stats.getStat(StatType.ATTACK_SPEED);
	}

	public List<IWeaponSPI> getWeapons() {
		return weapons;
	}

	public float getBulletSpeed() {
		return stats.getStat(StatType.BULLET_SPEED);
	}

	public float getBulletScale() {
		return stats.getStat(StatType.BULLET_SCALE);
	}

<<<<<<< HEAD
	/**
	 * Checks if the active weapon is a melee weapon
	 */
	public boolean isMeleeWeapon() {
		return activeWeapon instanceof IMeleeWeaponSPI;
	}

	/**
	 * Checks if the active weapon is a ranged weapon
	 */
	public boolean isRangedWeapon() {
		return activeWeapon instanceof IRangedWeaponSPI;
	}

	/**
	 * Gets the active weapon as a melee weapon if it is one
	 */
	public IMeleeWeaponSPI getActiveMeleeWeapon() {
		return activeWeapon instanceof IMeleeWeaponSPI ?
			(IMeleeWeaponSPI) activeWeapon : null;
	}

	/**
	 * Gets the active weapon as a ranged weapon if it is one
	 */
	public IRangedWeaponSPI getActiveRangedWeapon() {
		return activeWeapon instanceof IRangedWeaponSPI ?
			(IRangedWeaponSPI) activeWeapon : null;
=======
	public float getBulletKnockback() {
		return stats.getStat(StatType.BULLET_KNOCKBACK);
>>>>>>> 84585960
	}
}<|MERGE_RESOLUTION|>--- conflicted
+++ resolved
@@ -33,7 +33,6 @@
 			weaponMap.put(w.getId(), w);
 		}
 
-<<<<<<< HEAD
 		if (!weapons.isEmpty()) {
 			setActiveWeapon(weapons.get(0));
 		}
@@ -54,9 +53,6 @@
 		} else {
 			stats.setBaseStat(StatType.BULLET_SPEED, 0);
 		}
-=======
-		setActiveWeapon(weapons.get(0).getId());
->>>>>>> 84585960
 	}
 
 	public IWeaponSPI getActiveWeapon() {
@@ -80,16 +76,7 @@
 		IWeaponSPI weapon = weaponMap.get(id);
 		if (weapon == null) return;
 
-<<<<<<< HEAD
 		setActiveWeapon(weapon);
-=======
-		activeWeapon = weapon;
-		stats.setBaseStat(StatType.DAMAGE, activeWeapon.getDamage());
-		stats.setBaseStat(StatType.BULLET_SPEED, activeWeapon.getBulletSpeed());
-		stats.setBaseStat(StatType.ATTACK_SPEED, activeWeapon.getAttackSpeed());
-		stats.setBaseStat(StatType.BULLET_SCALE, activeWeapon.getBulletScale());
-		stats.setBaseStat(StatType.BULLET_KNOCKBACK, activeWeapon.getBulletKnockback());
->>>>>>> 84585960
 	}
 
 	public float getDamage() {
@@ -123,7 +110,10 @@
 		return stats.getStat(StatType.BULLET_SCALE);
 	}
 
-<<<<<<< HEAD
+	public float getBulletKnockback() {
+		return stats.getStat(StatType.BULLET_KNOCKBACK);
+	}
+
 	/**
 	 * Checks if the active weapon is a melee weapon
 	 */
@@ -152,9 +142,5 @@
 	public IRangedWeaponSPI getActiveRangedWeapon() {
 		return activeWeapon instanceof IRangedWeaponSPI ?
 			(IRangedWeaponSPI) activeWeapon : null;
-=======
-	public float getBulletKnockback() {
-		return stats.getStat(StatType.BULLET_KNOCKBACK);
->>>>>>> 84585960
 	}
 }