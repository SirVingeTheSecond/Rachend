--- conflicted
+++ resolved
@@ -26,13 +26,6 @@
 	 *
 	 * @param weapons The weapon implementations
 	 */
-<<<<<<< HEAD
-	public WeaponComponent(IWeaponSPI weapon, float damage, double attackCooldown, float attacksize) {
-		this.weapon = weapon;
-		this.damage = damage;
-		this.attackCooldown = attackCooldown;
-		this.attackSize = attacksize;
-=======
 	public WeaponComponent(StatsComponent stats, List<IWeaponSPI> weapons) {
 		this.weapons = weapons;
 		this.stats = stats;
@@ -46,7 +39,6 @@
 		stats.setBaseStat(StatType.BULLET_SPEED, activeWeapon.getBulletSpeed());
 		stats.setBaseStat(StatType.ATTACK_SPEED, activeWeapon.getAttackSpeed());
 		stats.setBaseStat(StatType.BULLET_SCALE, activeWeapon.getBulletScale());
->>>>>>> 7ba59835
 	}
 
 	public IWeaponSPI getActiveWeapon() {
@@ -95,8 +87,4 @@
 	public float getBulletScale() {
 		return stats.getStat(StatType.BULLET_SCALE);
 	}
-
-	public float getAttackSize() {
-		return this.attackSize;
-	}
 }