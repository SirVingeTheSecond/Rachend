package dk.sdu.sem.BulletSystem;

import dk.sdu.sem.collision.ICollisionSPI;
import dk.sdu.sem.collision.RaycastResult;
import dk.sdu.sem.collision.components.ColliderComponent;
import dk.sdu.sem.commonsystem.Entity;
import dk.sdu.sem.commonsystem.NodeManager;
import dk.sdu.sem.commonsystem.Scene;
import dk.sdu.sem.commonsystem.Vector2D;
import dk.sdu.sem.gamesystem.GameConstants;
import dk.sdu.sem.gamesystem.ServiceLocator;
import dk.sdu.sem.gamesystem.Time;
import dk.sdu.sem.gamesystem.services.IGUIUpdate;
import dk.sdu.sem.gamesystem.services.IUpdate;
import javafx.scene.canvas.GraphicsContext;
import javafx.scene.paint.Color;

import java.util.ArrayList;
import java.util.List;
import java.util.Set;

/**
 * System for controlling bullet behavior and rendering.
 */
public class BulletSystem implements IUpdate, IGUIUpdate {
	private static final boolean DEBUG = false;
	private static final float RAYCAST_MARGIN = 1.2f; // Extra margin for raycasts to ensure hit detection

	@Override
	public void update() {
		Set<BulletNode> bulletNodes = NodeManager.active().getNodes(BulletNode.class);
		Scene activeScene = Scene.getActiveScene();

<<<<<<< HEAD
		/*
		for (BulletNode bulletNode : bulletNodes) {
			Vector2D forward = bulletNode.transformComponent.forward();
=======
		List<Entity> entitiesToRemove = new ArrayList<>();
>>>>>>> 68f2b760

		// Get collision service for environment collision detection
		ICollisionSPI collisionService = ServiceLocator.getCollisionSystem();

		for (BulletNode bulletNode : bulletNodes) {
			// Get bullet entity and position
			Entity bulletEntity = bulletNode.getEntity();
			Vector2D currentPosition = bulletNode.transformComponent.getPosition();

			// Move the bullet
			Vector2D forward = bulletNode.transformComponent.forward();
			float speed = (float) (bulletNode.bulletComponent.getSpeed() * Time.getDeltaTime());
			Vector2D movement = forward.scale(speed);

			// Check if bullet would collide with any solid object (walls or solid entities)
			boolean hitSolid = false;
			if (collisionService != null && bulletEntity.hasComponent(ColliderComponent.class)) {
				// Cast a ray to detect solid obstacles
				RaycastResult result = collisionService.raycast(
						currentPosition,
						forward,
						speed * RAYCAST_MARGIN // Slightly longer than movement to ensure we detect hits
				);

				// If we hit something solid, remove the bullet
				if (result.isHit()) {
					if (DEBUG) {
						System.out.println("Bullet hit solid object: " +
								(result.getHitEntity() != null ? result.getHitEntity().getID() : "tilemap"));
					}
					entitiesToRemove.add(bulletEntity);
					hitSolid = true;
				}
			}

			// Only move the bullet if it didn't hit anything solid
			if (!hitSolid) {
				bulletNode.transformComponent.translate(movement);

				// Check if bullet is out of bounds (based on world size)
				Vector2D position = bulletNode.transformComponent.getPosition();
				if (isOutOfBounds(position)) {
					// Queue for removal
					if (DEBUG) System.out.println("Bullet out of bounds, removing");
					entitiesToRemove.add(bulletEntity);
				}
			}
		}

<<<<<<< HEAD
		}*/
=======
		// Now remove all entities after iteration is complete
		for (Entity entity : entitiesToRemove) {
			if (entity.getScene() != null) {
				entity.getScene().removeEntity(entity);
			}
		}
>>>>>>> 68f2b760
	}

	private boolean isOutOfBounds(Vector2D position) {
		// Use the GameConstants world dimensions for bounds checking
		float worldWidth = GameConstants.TILE_SIZE * GameConstants.WORLD_SIZE.x();
		float worldHeight = GameConstants.TILE_SIZE * GameConstants.WORLD_SIZE.y();

		// Add a buffer margin so bullets disappear slightly outside the visible area
		float margin = 50.0f;

		return position.x() < -margin ||
				position.x() > worldWidth + margin ||
				position.y() < -margin ||
				position.y() > worldHeight + margin;
	}

	@Override
	public void onGUI(GraphicsContext gc) {
		/*
		Set<BulletNode> bulletNodes = NodeManager.active().getNodes(BulletNode.class);

		// Draw bullets
		gc.setFill(Color.YELLOW);
		for (BulletNode bulletNode : bulletNodes) {
			Vector2D position = bulletNode.transformComponent.getPosition();
<<<<<<< HEAD
			gc.fillOval(position.x(), position.y(), 5, 5);
		}*/
=======
			gc.fillOval(position.x() - 5, position.y() - 5, 10, 10);
		}
>>>>>>> 68f2b760
	}
}<|MERGE_RESOLUTION|>--- conflicted
+++ resolved
@@ -3,6 +3,7 @@
 import dk.sdu.sem.collision.ICollisionSPI;
 import dk.sdu.sem.collision.RaycastResult;
 import dk.sdu.sem.collision.components.ColliderComponent;
+import dk.sdu.sem.collision.shapes.CircleShape;
 import dk.sdu.sem.commonsystem.Entity;
 import dk.sdu.sem.commonsystem.NodeManager;
 import dk.sdu.sem.commonsystem.Scene;
@@ -31,13 +32,7 @@
 		Set<BulletNode> bulletNodes = NodeManager.active().getNodes(BulletNode.class);
 		Scene activeScene = Scene.getActiveScene();
 
-<<<<<<< HEAD
-		/*
-		for (BulletNode bulletNode : bulletNodes) {
-			Vector2D forward = bulletNode.transformComponent.forward();
-=======
 		List<Entity> entitiesToRemove = new ArrayList<>();
->>>>>>> 68f2b760
 
 		// Get collision service for environment collision detection
 		ICollisionSPI collisionService = ServiceLocator.getCollisionSystem();
@@ -59,7 +54,7 @@
 				RaycastResult result = collisionService.raycast(
 						currentPosition,
 						forward,
-						speed * RAYCAST_MARGIN // Slightly longer than movement to ensure we detect hits
+						speed * RAYCAST_MARGIN + 2 * ((CircleShape)bulletEntity.getComponent(ColliderComponent.class).getCollisionShape()).getRadius() // Slightly longer than movement to ensure we detect hits
 				);
 
 				// If we hit something solid, remove the bullet
@@ -76,7 +71,6 @@
 			// Only move the bullet if it didn't hit anything solid
 			if (!hitSolid) {
 				bulletNode.transformComponent.translate(movement);
-
 				// Check if bullet is out of bounds (based on world size)
 				Vector2D position = bulletNode.transformComponent.getPosition();
 				if (isOutOfBounds(position)) {
@@ -87,16 +81,12 @@
 			}
 		}
 
-<<<<<<< HEAD
-		}*/
-=======
 		// Now remove all entities after iteration is complete
 		for (Entity entity : entitiesToRemove) {
 			if (entity.getScene() != null) {
 				entity.getScene().removeEntity(entity);
 			}
 		}
->>>>>>> 68f2b760
 	}
 
 	private boolean isOutOfBounds(Vector2D position) {
@@ -122,12 +112,8 @@
 		gc.setFill(Color.YELLOW);
 		for (BulletNode bulletNode : bulletNodes) {
 			Vector2D position = bulletNode.transformComponent.getPosition();
-<<<<<<< HEAD
-			gc.fillOval(position.x(), position.y(), 5, 5);
-		}*/
-=======
 			gc.fillOval(position.x() - 5, position.y() - 5, 10, 10);
 		}
->>>>>>> 68f2b760
+		*/
 	}
 }