--- conflicted
+++ resolved
@@ -15,11 +15,7 @@
 	 * Creates a default bullet with speed 40 and damage 10.
 	 */
 	public BulletComponent() {
-<<<<<<< HEAD
-		this(200);
-=======
 		this(40, 10, null);
->>>>>>> 68f2b760
 	}
 
 	/**
