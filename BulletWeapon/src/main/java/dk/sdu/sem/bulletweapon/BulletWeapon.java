--- conflicted
+++ resolved
@@ -11,13 +11,9 @@
 import dk.sdu.sem.logging.LoggingLevel;
 
 public class BulletWeapon implements IWeaponSPI {
-<<<<<<< HEAD
-	private static final float BULLET_OFFSET = 20.0f;
-=======
 	private static final Logging LOGGER = Logging.createLogger("BulletWeapon", LoggingLevel.DEBUG);
 
 	private static final float BULLET_OFFSET = 20.0f; // Spawn distance from shooter
->>>>>>> 7796ee60
 	private static final boolean DEBUG = false;
 
 	private final CombatFactory combatFactory = new CombatFactory();
@@ -60,16 +56,8 @@
 			// Add projectile to scene if creation was successful
 			SceneManager.getInstance().getActiveScene().addEntity(projectile);
 
-<<<<<<< HEAD
-			if (DEBUG) {
-				System.out.printf("Bullet fired by %s with damage %.1f%n",
-					activator.getID(), weaponComponent.getDamage());
-			}
-		}
-=======
 		LOGGER.debug("Bullet fired by %s with damage %.1f%n",
 			activator.getID(), weaponComponent.getDamage());
 
->>>>>>> 7796ee60
 	}
 }