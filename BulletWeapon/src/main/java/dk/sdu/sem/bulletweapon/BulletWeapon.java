--- conflicted
+++ resolved
@@ -46,13 +46,7 @@
 		Entity projectile = combatFactory.createBullet(
 			spawnPosition,
 			normalizedDirection,
-<<<<<<< HEAD
-			getDamage(),
-			getBulletSpeed(),
-			getAttackScale(),
-=======
 			weaponComponent,
->>>>>>> 84585960
 			activator
 		);
 
@@ -83,7 +77,7 @@
 	}
 
 	@Override
-	public float getBulletKnockback() {
+	public float getAttackKnockback() {
 		return 80;
 	}
 }